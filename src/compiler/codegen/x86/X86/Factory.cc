/*
 * Copyright (C) 2012 The Android Open Source Project
 *
 * Licensed under the Apache License, Version 2.0 (the "License");
 * you may not use this file except in compliance with the License.
 * You may obtain a copy of the License at
 *
 *      http://www.apache.org/licenses/LICENSE-2.0
 *
 * Unless required by applicable law or agreed to in writing, software
 * distributed under the License is distributed on an "AS IS" BASIS,
 * WITHOUT WARRANTIES OR CONDITIONS OF ANY KIND, either express or implied.
 * See the License for the specific language governing permissions and
 * limitations under the License.
 */

namespace art {

/*
 * This file contains codegen for the X86 ISA and is intended to be
 * includes by:
 *
 *        Codegen-$(TARGET_ARCH_VARIANT).c
 *
 */

//FIXME: restore "static" when usage uncovered
/*static*/ int coreRegs[] = {
  rAX, rCX, rDX, rBX, rSP, rBP, rSI, rDI
#ifdef TARGET_REX_SUPPORT
  r8, r9, r10, r11, r12, r13, r14, 15
#endif
};
/*static*/ int reservedRegs[] = {rSP};
/*static*/ int coreTemps[] = {rAX, rCX, rDX, rBX};
/*static*/ int fpRegs[] = {
  fr0, fr1, fr2, fr3, fr4, fr5, fr6, fr7,
#ifdef TARGET_REX_SUPPORT
  fr8, fr9, fr10, fr11, fr12, fr13, fr14, fr15
#endif
};
/*static*/ int fpTemps[] = {
  fr0, fr1, fr2, fr3, fr4, fr5, fr6, fr7,
#ifdef TARGET_REX_SUPPORT
  fr8, fr9, fr10, fr11, fr12, fr13, fr14, fr15
#endif
};

void genBarrier(CompilationUnit *cUnit);
void storePair(CompilationUnit *cUnit, int base, int lowReg,
               int highReg);
void loadPair(CompilationUnit *cUnit, int base, int lowReg, int highReg);
LIR *loadWordDisp(CompilationUnit *cUnit, int rBase, int displacement,
                      int rDest);
LIR *storeWordDisp(CompilationUnit *cUnit, int rBase,
                       int displacement, int rSrc);
LIR *loadConstant(CompilationUnit *cUnit, int rDest, int value);

LIR *fpRegCopy(CompilationUnit *cUnit, int rDest, int rSrc)
{
  int opcode;
  /* must be both DOUBLE or both not DOUBLE */
  DCHECK_EQ(DOUBLEREG(rDest),DOUBLEREG(rSrc));
  if (DOUBLEREG(rDest)) {
    opcode = kX86MovsdRR;
  } else {
    if (SINGLEREG(rDest)) {
      if (SINGLEREG(rSrc)) {
        opcode = kX86MovssRR;
      } else {  // Fpr <- Gpr
        opcode = kX86MovdxrRR;
      }
    } else {  // Gpr <- Fpr
      DCHECK(SINGLEREG(rSrc));
      opcode = kX86MovdrxRR;
    }
  }
  DCHECK((EncodingMap[opcode].flags & IS_BINARY_OP) != 0);
  LIR* res = rawLIR(cUnit, cUnit->currentDalvikOffset, opcode, rDest, rSrc);
  if (rDest == rSrc) {
    res->flags.isNop = true;
  }
  return res;
}

/*
 * Load a immediate using a shortcut if possible; otherwise
 * grab from the per-translation literal pool.  If target is
 * a high register, build constant into a low register and copy.
 *
 * No additional register clobbering operation performed. Use this version when
 * 1) rDest is freshly returned from oatAllocTemp or
 * 2) The codegen is under fixed register usage
 */
LIR *loadConstantNoClobber(CompilationUnit *cUnit, int rDest, int value)
{
  int rDestSave = rDest;
  if (FPREG(rDest)) {
    if (value == 0) {
      return newLIR2(cUnit, kX86XorpsRR, rDest, rDest);
    }
    DCHECK(SINGLEREG(rDest));
    rDest = oatAllocTemp(cUnit);
  }

  LIR *res;
  if (value == 0) {
    res = newLIR2(cUnit, kX86Xor32RR, rDest, rDest);
  } else {
    res = newLIR2(cUnit, kX86Mov32RI, rDest, value);
  }

  if (FPREG(rDestSave)) {
    newLIR2(cUnit, kX86MovdxrRR, rDestSave, rDest);
    oatFreeTemp(cUnit, rDest);
  }

  return res;
}

LIR* opBranchUnconditional(CompilationUnit *cUnit, OpKind op)
{
  CHECK_EQ(op, kOpUncondBr);
  return newLIR1(cUnit, kX86Jmp8, 0 /* offset to be patched */ );
}

LIR *loadMultiple(CompilationUnit *cUnit, int rBase, int rMask);

X86ConditionCode oatX86ConditionEncoding(ConditionCode cond);
LIR* opCondBranch(CompilationUnit* cUnit, ConditionCode cc, LIR* target)
{
  LIR* branch = newLIR2(cUnit, kX86Jcc8, 0 /* offset to be patched */,
                        oatX86ConditionEncoding(cc));
  branch->target = target;
  return branch;
}

LIR *opReg(CompilationUnit *cUnit, OpKind op, int rDestSrc)
{
  X86OpCode opcode = kX86Bkpt;
  switch (op) {
    case kOpNeg: opcode = kX86Neg32R; break;
    case kOpBlx: opcode = kX86CallR; break;
    default:
      LOG(FATAL) << "Bad case in opReg " << op;
  }
  return newLIR1(cUnit, opcode, rDestSrc);
}

LIR *opRegImm(CompilationUnit *cUnit, OpKind op, int rDestSrc1, int value)
{
  X86OpCode opcode = kX86Bkpt;
  bool byteImm = IS_SIMM8(value);
  DCHECK(!FPREG(rDestSrc1));
  switch (op) {
    case kOpLsl: opcode = kX86Sal32RI; break;
    case kOpLsr: opcode = kX86Shr32RI; break;
    case kOpAsr: opcode = kX86Sar32RI; break;
    case kOpAdd: opcode = byteImm ? kX86Add32RI8 : kX86Add32RI; break;
    case kOpOr:  opcode = byteImm ? kX86Or32RI8  : kX86Or32RI;  break;
    case kOpAdc: opcode = byteImm ? kX86Adc32RI8 : kX86Adc32RI; break;
    //case kOpSbb: opcode = kX86Sbb32RI; break;
    case kOpAnd: opcode = byteImm ? kX86And32RI8 : kX86And32RI; break;
    case kOpSub: opcode = byteImm ? kX86Sub32RI8 : kX86Sub32RI; break;
    case kOpXor: opcode = byteImm ? kX86Xor32RI8 : kX86Xor32RI; break;
    case kOpCmp: opcode = byteImm ? kX86Cmp32RI8 : kX86Cmp32RI; break;
    case kOpMov: return loadConstantNoClobber(cUnit, rDestSrc1, value);
    case kOpMul:
      opcode = byteImm ? kX86Imul32RRI8 : kX86Imul32RRI;
      return newLIR3(cUnit, opcode, rDestSrc1, rDestSrc1, value);
    default:
      LOG(FATAL) << "Bad case in opRegImm " << op;
  }
  return newLIR2(cUnit, opcode, rDestSrc1, value);
}

LIR *opRegReg(CompilationUnit *cUnit, OpKind op, int rDestSrc1, int rSrc2)
{
    X86OpCode opcode = kX86Nop;
    bool src2_must_be_cx = false;
    switch (op) {
        // X86 unary opcodes
      case kOpMvn:
        opRegCopy(cUnit, rDestSrc1, rSrc2);
        return opReg(cUnit, kOpNot, rDestSrc1);
      case kOpNeg:
        opRegCopy(cUnit, rDestSrc1, rSrc2);
        return opReg(cUnit, kOpNeg, rDestSrc1);
        // X86 binary opcodes
      case kOpSub: opcode = kX86Sub32RR; break;
      case kOpSbc: opcode = kX86Sbb32RR; break;
      case kOpLsl: opcode = kX86Sal32RC; src2_must_be_cx = true; break;
      case kOpLsr: opcode = kX86Shr32RC; src2_must_be_cx = true; break;
      case kOpAsr: opcode = kX86Sar32RC; src2_must_be_cx = true; break;
      case kOpMov: opcode = kX86Mov32RR; break;
      case kOpCmp: opcode = kX86Cmp32RR; break;
      case kOpAdd: opcode = kX86Add32RR; break;
      case kOpAdc: opcode = kX86Adc32RR; break;
      case kOpAnd: opcode = kX86And32RR; break;
      case kOpOr:  opcode = kX86Or32RR; break;
      case kOpXor: opcode = kX86Xor32RR; break;
      case kOp2Byte: opcode = kX86Movsx8RR; break;
      case kOp2Short: opcode = kX86Movsx16RR; break;
      case kOp2Char: opcode = kX86Movzx16RR; break;
      case kOpMul: opcode = kX86Imul32RR; break;
      default:
        LOG(FATAL) << "Bad case in opRegReg " << op;
        break;
    }
    CHECK(!src2_must_be_cx || rSrc2 == rCX);
    return newLIR2(cUnit, opcode, rDestSrc1, rSrc2);
}

LIR* opRegMem(CompilationUnit *cUnit, OpKind op, int rDest, int rBase,
              int offset)
{
  X86OpCode opcode = kX86Nop;
  switch (op) {
      // X86 binary opcodes
    case kOpSub: opcode = kX86Sub32RM; break;
    case kOpMov: opcode = kX86Mov32RM; break;
    case kOpCmp: opcode = kX86Cmp32RM; break;
    case kOpAdd: opcode = kX86Add32RM; break;
    case kOpAnd: opcode = kX86And32RM; break;
    case kOpOr:  opcode = kX86Or32RM; break;
    case kOpXor: opcode = kX86Xor32RM; break;
    case kOp2Byte: opcode = kX86Movsx8RM; break;
    case kOp2Short: opcode = kX86Movsx16RM; break;
    case kOp2Char: opcode = kX86Movzx16RM; break;
    case kOpMul:
    default:
      LOG(FATAL) << "Bad case in opRegReg " << op;
      break;
  }
  return newLIR3(cUnit, opcode, rDest, rBase, offset);
}

LIR* opRegRegReg(CompilationUnit *cUnit, OpKind op, int rDest, int rSrc1,
                 int rSrc2)
{
  if (rDest != rSrc1 && rDest != rSrc2) {
    if (op == kOpAdd) { // lea special case, except can't encode rbp as base
      if (rSrc1 == rSrc2) {
        opRegCopy(cUnit, rDest, rSrc1);
        return opRegImm(cUnit, kOpLsl, rDest, 1);
      } else if (rSrc1 != rBP) {
        return newLIR5(cUnit, kX86Lea32RA, rDest, rSrc1 /* base */,
                       rSrc2 /* index */, 0 /* scale */, 0 /* disp */);
      } else {
        return newLIR5(cUnit, kX86Lea32RA, rDest, rSrc2 /* base */,
                       rSrc1 /* index */, 0 /* scale */, 0 /* disp */);
      }
    } else {
      opRegCopy(cUnit, rDest, rSrc1);
      return opRegReg(cUnit, op, rDest, rSrc2);
    }
  } else if (rDest == rSrc1) {
    return opRegReg(cUnit, op, rDest, rSrc2);
  } else {  // rDest == rSrc2
    switch (op) {
      case kOpSub:  // non-commutative
        opReg(cUnit, kOpNeg, rDest);
        op = kOpAdd;
        break;
      case kOpSbc:
      case kOpLsl: case kOpLsr: case kOpAsr: case kOpRor: {
        int tReg = oatAllocTemp(cUnit);
        opRegCopy(cUnit, tReg, rSrc1);
        opRegReg(cUnit, op, tReg, rSrc2);
        LIR* res = opRegCopy(cUnit, rDest, tReg);
        oatFreeTemp(cUnit, tReg);
        return res;
      }
      case kOpAdd:  // commutative
      case kOpOr:
      case kOpAdc:
      case kOpAnd:
      case kOpXor:
        break;
      default:
        LOG(FATAL) << "Bad case in opRegRegReg " << op;
    }
    return opRegReg(cUnit, op, rDest, rSrc1);
  }
}

LIR* opRegRegImm(CompilationUnit *cUnit, OpKind op, int rDest, int rSrc,
                 int value)
{
  if (op == kOpMul) {
    X86OpCode opcode = IS_SIMM8(value) ? kX86Imul32RRI8 : kX86Imul32RRI;
    return newLIR3(cUnit, opcode, rDest, rSrc, value);
  } else if (op == kOpAnd) {
    if (value == 0xFF) {
      return newLIR2(cUnit, kX86Movzx8RR, rDest, rSrc);
    } else if (value == 0xFFFF) {
      return newLIR2(cUnit, kX86Movzx16RR, rDest, rSrc);
    }
  }
  if (rDest != rSrc) {
    if (false && op == kOpLsl && value >= 0 && value <= 3) { // lea shift special case
      // TODO: fix bug in LEA encoding when disp == 0
      return newLIR5(cUnit, kX86Lea32RA, rDest,  r5sib_no_base /* base */,
                     rSrc /* index */, value /* scale */, 0 /* disp */);
    } else if (op == kOpAdd) { // lea add special case
      return newLIR5(cUnit, kX86Lea32RA, rDest, rSrc /* base */,
                     r4sib_no_index /* index */, 0 /* scale */, value /* disp */);
    }
    opRegCopy(cUnit, rDest, rSrc);
  }
  return opRegImm(cUnit, op, rDest, value);
}

LIR* opThreadMem(CompilationUnit* cUnit, OpKind op, int threadOffset)
{
  X86OpCode opcode = kX86Bkpt;
  switch (op) {
    case kOpBlx: opcode = kX86CallT;  break;
    default:
      LOG(FATAL) << "Bad opcode: " << op;
      break;
  }
  return newLIR1(cUnit, opcode, threadOffset);
}

LIR* opMem(CompilationUnit* cUnit, OpKind op, int rBase, int disp)
{
  X86OpCode opcode = kX86Bkpt;
  switch (op) {
    case kOpBlx: opcode = kX86CallM;  break;
    default:
      LOG(FATAL) << "Bad opcode: " << op;
      break;
  }
  return newLIR2(cUnit, opcode, rBase, disp);
}

LIR *loadConstantValueWide(CompilationUnit *cUnit, int rDestLo,
                           int rDestHi, int valLo, int valHi)
{
    LIR *res;
    if (FPREG(rDestLo)) {
      DCHECK(FPREG(rDestHi));  // ignore rDestHi
      if (valLo == 0 && valHi == 0) {
        return newLIR2(cUnit, kX86XorpsRR, rDestLo, rDestLo);
      } else {
        if (valLo == 0) {
          res = newLIR2(cUnit, kX86XorpsRR, rDestLo, rDestLo);
        } else {
          res = loadConstantNoClobber(cUnit, rDestLo, valLo);
        }
        if (valHi != 0) {
          loadConstantNoClobber(cUnit, rDestHi, valHi);
          newLIR2(cUnit, kX86PsllqRI, rDestHi, 32);
          newLIR2(cUnit, kX86OrpsRR, rDestLo, rDestHi);
        }
      }
    } else {
      res = loadConstantNoClobber(cUnit, rDestLo, valLo);
      loadConstantNoClobber(cUnit, rDestHi, valHi);
    }
    return res;
}

/* Load value from base + scaled index. */
LIR *loadBaseIndexed(CompilationUnit *cUnit, int rBase,
                               int rIndex, int rDest, int scale, OpSize size)
{
  UNIMPLEMENTED(WARNING) << "loadBaseIndexed";
  newLIR0(cUnit, kX86Bkpt);
  return NULL;
#if 0
  LIR *first = NULL;
  LIR *res;
  X86OpCode opcode = kX86Nop;
  int tReg = oatAllocTemp(cUnit);

  if (FPREG(rDest)) {
    DCHECK(SINGLEREG(rDest));
    DCHECK((size == kWord) || (size == kSingle));
    size = kSingle;
  } else {
    if (size == kSingle)
      size = kWord;
  }

  if (!scale) {
    first = newLIR3(cUnit, kX86Addu, tReg , rBase, rIndex);
  } else {
    first = opRegRegImm(cUnit, kOpLsl, tReg, rIndex, scale);
    newLIR3(cUnit, kX86Addu, tReg , rBase, tReg);
  }

  switch (size) {
    case kSingle:
      opcode = kX86Flwc1;
      break;
    case kWord:
      opcode = kX86Lw;
      break;
    case kUnsignedHalf:
      opcode = kX86Lhu;
      break;
    case kSignedHalf:
      opcode = kX86Lh;
      break;
    case kUnsignedByte:
      opcode = kX86Lbu;
      break;
    case kSignedByte:
      opcode = kX86Lb;
      break;
    default:
      LOG(FATAL) << "Bad case in loadBaseIndexed";
  }

  res = newLIR3(cUnit, opcode, rDest, 0, tReg);
  oatFreeTemp(cUnit, tReg);
  return (first) ? first : res;
#endif
}

LIR *loadMultiple(CompilationUnit *cUnit, int rBase, int rMask)
{
  UNIMPLEMENTED(WARNING) << "loadMultiple";
  newLIR0(cUnit, kX86Bkpt);
  return NULL;
#if 0
  int i;
  int loadCnt = 0;
  LIR *res = NULL ;
  genBarrier(cUnit);

  for (i = 0; i < 8; i++, rMask >>= 1) {
    if (rMask & 0x1) {
      newLIR3(cUnit, kX86Lw, i+r_A0, loadCnt*4, rBase);
      loadCnt++;
    }
  }

  if (loadCnt) {/* increment after */
    newLIR3(cUnit, kX86Addiu, rBase, rBase, loadCnt*4);
  }

  genBarrier(cUnit);
  return res; /* NULL always returned which should be ok since no callers use it */
#endif
}

LIR *storeMultiple(CompilationUnit *cUnit, int rBase, int rMask)
{
  UNIMPLEMENTED(WARNING) << "storeMultiple";
  newLIR0(cUnit, kX86Bkpt);
  return NULL;
#if 0
  int i;
  int storeCnt = 0;
  LIR *res = NULL ;
  genBarrier(cUnit);

  for (i = 0; i < 8; i++, rMask >>= 1) {
    if (rMask & 0x1) {
      newLIR3(cUnit, kX86Sw, i+r_A0, storeCnt*4, rBase);
      storeCnt++;
    }
  }

  if (storeCnt) { /* increment after */
    newLIR3(cUnit, kX86Addiu, rBase, rBase, storeCnt*4);
  }

  genBarrier(cUnit);
  return res; /* NULL always returned which should be ok since no callers use it */
#endif
}

LIR* loadBaseIndexedDisp(CompilationUnit *cUnit, MIR *mir,
                         int rBase, int rIndex, int scale, int displacement,
                         int rDest, int rDestHi,
                         OpSize size, int sReg) {
  LIR *load = NULL;
  LIR *load2 = NULL;
  bool isArray = rIndex != INVALID_REG;
  bool pair = false;
  bool is64bit = false;
  X86OpCode opcode = kX86Nop;
  switch (size) {
    case kLong:
    case kDouble:
      is64bit = true;
      if (FPREG(rDest)) {
        opcode = isArray ? kX86MovsdRA : kX86MovsdRM;
        if (DOUBLEREG(rDest)) {
          rDest = rDest - FP_DOUBLE;
        } else {
          DCHECK(FPREG(rDestHi));
          DCHECK_EQ(rDest, (rDestHi - 1));
        }
        rDestHi = rDest + 1;
      } else {
        pair = true;
        opcode = isArray ? kX86Mov32RA  : kX86Mov32RM;
      }
      // TODO: double store is to unaligned address
      DCHECK_EQ((displacement & 0x3), 0);
      break;
    case kWord:
    case kSingle:
      opcode = isArray ? kX86Mov32RA : kX86Mov32RM;
      if (FPREG(rDest)) {
        opcode = isArray ? kX86MovssRA : kX86MovssRM;
        DCHECK(SINGLEREG(rDest));
      }
      DCHECK_EQ((displacement & 0x3), 0);
      break;
    case kUnsignedHalf:
      opcode = isArray ? kX86Movzx16RA : kX86Movzx16RM;
      DCHECK_EQ((displacement & 0x1), 0);
      break;
    case kSignedHalf:
      opcode = isArray ? kX86Movsx16RA : kX86Movsx16RM;
      DCHECK_EQ((displacement & 0x1), 0);
      break;
    case kUnsignedByte:
      opcode = isArray ? kX86Movzx8RA : kX86Movzx8RM;
      break;
    case kSignedByte:
      opcode = isArray ? kX86Movsx8RA : kX86Movsx8RM;
      break;
    default:
      LOG(FATAL) << "Bad case in loadBaseIndexedDispBody";
  }

  if (!isArray) {
    if (!pair) {
      load = newLIR3(cUnit, opcode, rDest, rBase, displacement + LOWORD_OFFSET);
    } else {
      load = newLIR3(cUnit, opcode, rDest, rBase, displacement + LOWORD_OFFSET);
      load2 = newLIR3(cUnit, opcode, rDestHi, rBase,
                      displacement + HIWORD_OFFSET);
    }
    if (rBase == rSP) {
      annotateDalvikRegAccess(load, (displacement + (pair ? LOWORD_OFFSET : 0))
                              >> 2, true /* isLoad */, is64bit);
      if (pair) {
        annotateDalvikRegAccess(load2, (displacement + HIWORD_OFFSET) >> 2,
                                true /* isLoad */, is64bit);
      }
    }
  } else {
    if (!pair) {
      load = newLIR5(cUnit, opcode, rDest, rBase, rIndex, scale,
                     displacement + LOWORD_OFFSET);
    } else {
      load = newLIR5(cUnit, opcode, rDest, rBase, rIndex, scale,
                     displacement + LOWORD_OFFSET);
      load2 = newLIR5(cUnit, opcode, rDestHi, rBase, rIndex, scale,
                      displacement + HIWORD_OFFSET);
    }
  }

  return load;
}

LIR *loadBaseDisp(CompilationUnit *cUnit, MIR *mir,
                  int rBase, int displacement,
                  int rDest,
                  OpSize size, int sReg) {
  return loadBaseIndexedDisp(cUnit, mir, rBase, INVALID_REG, 0, displacement,
                             rDest, INVALID_REG, size, sReg);
}

LIR *loadBaseDispWide(CompilationUnit *cUnit, MIR *mir,
                      int rBase, int displacement,
                      int rDestLo, int rDestHi,
                      int sReg) {
  return loadBaseIndexedDisp(cUnit, mir, rBase, INVALID_REG, 0, displacement,
                             rDestLo, rDestHi, kLong, sReg);
}

LIR* storeBaseIndexedDisp(CompilationUnit *cUnit, MIR *mir,
                          int rBase, int rIndex, int scale, int displacement,
                          int rSrc, int rSrcHi,
                          OpSize size, int sReg) {
  LIR *store = NULL;
  bool isArray = rIndex != INVALID_REG;
  bool pair = false;
  X86OpCode opcode = kX86Nop;
  switch (size) {
    case kLong:
    case kDouble:
      if (FPREG(rSrc)) {
        opcode = isArray ? kX86MovsdAR : kX86MovsdMR;
        if (DOUBLEREG(rSrc)) {
          rSrc = rSrc - FP_DOUBLE;
        } else {
          DCHECK(FPREG(rSrcHi));
          DCHECK_EQ(rSrc, (rSrcHi - 1));
        }
        rSrcHi = rSrc + 1;
      } else {
        pair = true;
        opcode = isArray ? kX86Mov32AR  : kX86Mov32MR;
      }
      // TODO: double store is to unaligned address
      DCHECK_EQ((displacement & 0x3), 0);
      break;
    case kWord:
    case kSingle:
      opcode = isArray ? kX86Mov32AR : kX86Mov32MR;
      if (FPREG(rSrc)) {
        opcode = isArray ? kX86MovssAR : kX86MovssMR;
        DCHECK(SINGLEREG(rSrc));
      }
      DCHECK_EQ((displacement & 0x3), 0);
      break;
    case kUnsignedHalf:
    case kSignedHalf:
      opcode = isArray ? kX86Mov16AR : kX86Mov16MR;
      DCHECK_EQ((displacement & 0x1), 0);
      break;
    case kUnsignedByte:
    case kSignedByte:
      opcode = isArray ? kX86Mov8AR : kX86Mov8MR;
      break;
    default:
      LOG(FATAL) << "Bad case in loadBaseIndexedDispBody";
  }

  if (!isArray) {
    if (!pair) {
      store = newLIR3(cUnit, opcode, rBase, displacement + LOWORD_OFFSET, rSrc);
    } else {
      store = newLIR3(cUnit, opcode, rBase, displacement + LOWORD_OFFSET, rSrc);
<<<<<<< HEAD
      newLIR3(cUnit, opcode, rBase, displacement + HIWORD_OFFSET, rSrcHi);
=======
      store2 = newLIR3(cUnit, opcode, rBase, displacement + HIWORD_OFFSET,
                       rSrcHi);
>>>>>>> 68554b7f
    }
  } else {
    if (!pair) {
      store = newLIR5(cUnit, opcode, rBase, rIndex, scale,
                      displacement + LOWORD_OFFSET, rSrc);
    } else {
<<<<<<< HEAD
      store = newLIR5(cUnit, opcode, rBase, rIndex, scale, displacement + LOWORD_OFFSET, rSrc);
      newLIR5(cUnit, opcode, rBase, rIndex, scale, displacement + HIWORD_OFFSET, rSrcHi);
=======
      store = newLIR5(cUnit, opcode, rBase, rIndex, scale,
                      displacement + LOWORD_OFFSET, rSrc);
      store2 = newLIR5(cUnit, opcode, rBase, rIndex, scale,
                       displacement + HIWORD_OFFSET, rSrcHi);
>>>>>>> 68554b7f
    }
  }

  return store;
}

/* store value base base + scaled index. */
LIR *storeBaseIndexed(CompilationUnit *cUnit, int rBase, int rIndex, int rSrc,
                      int scale, OpSize size)
{
  return storeBaseIndexedDisp(cUnit, NULL, rBase, rIndex, scale, 0,
                              rSrc, INVALID_REG, size, INVALID_SREG);
}

LIR *storeBaseDisp(CompilationUnit *cUnit, int rBase, int displacement,
                   int rSrc, OpSize size)
{
    return storeBaseIndexedDisp(cUnit, NULL, rBase, INVALID_REG, 0,
                                displacement, rSrc, INVALID_REG, size,
                                INVALID_SREG);
}

LIR *storeBaseDispWide(CompilationUnit *cUnit, int rBase, int displacement,
                       int rSrcLo, int rSrcHi)
{
  return storeBaseIndexedDisp(cUnit, NULL, rBase, INVALID_REG, 0, displacement,
                              rSrcLo, rSrcHi, kLong, INVALID_SREG);
}

void storePair(CompilationUnit *cUnit, int base, int lowReg, int highReg)
{
  storeWordDisp(cUnit, base, 0, lowReg);
  storeWordDisp(cUnit, base, 4, highReg);
}

void loadPair(CompilationUnit *cUnit, int base, int lowReg, int highReg)
{
  loadWordDisp(cUnit, base, 0, lowReg);
  loadWordDisp(cUnit, base, 4, highReg);
}

}  // namespace art<|MERGE_RESOLUTION|>--- conflicted
+++ resolved
@@ -632,27 +632,17 @@
       store = newLIR3(cUnit, opcode, rBase, displacement + LOWORD_OFFSET, rSrc);
     } else {
       store = newLIR3(cUnit, opcode, rBase, displacement + LOWORD_OFFSET, rSrc);
-<<<<<<< HEAD
       newLIR3(cUnit, opcode, rBase, displacement + HIWORD_OFFSET, rSrcHi);
-=======
-      store2 = newLIR3(cUnit, opcode, rBase, displacement + HIWORD_OFFSET,
-                       rSrcHi);
->>>>>>> 68554b7f
     }
   } else {
     if (!pair) {
       store = newLIR5(cUnit, opcode, rBase, rIndex, scale,
                       displacement + LOWORD_OFFSET, rSrc);
     } else {
-<<<<<<< HEAD
-      store = newLIR5(cUnit, opcode, rBase, rIndex, scale, displacement + LOWORD_OFFSET, rSrc);
-      newLIR5(cUnit, opcode, rBase, rIndex, scale, displacement + HIWORD_OFFSET, rSrcHi);
-=======
       store = newLIR5(cUnit, opcode, rBase, rIndex, scale,
                       displacement + LOWORD_OFFSET, rSrc);
-      store2 = newLIR5(cUnit, opcode, rBase, rIndex, scale,
-                       displacement + HIWORD_OFFSET, rSrcHi);
->>>>>>> 68554b7f
+      newLIR5(cUnit, opcode, rBase, rIndex, scale,
+              displacement + HIWORD_OFFSET, rSrcHi);
     }
   }
 
