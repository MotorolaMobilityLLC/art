--- conflicted
+++ resolved
@@ -288,10 +288,7 @@
   target_options.NoFramePointerElim = true;
   target_options.NoFramePointerElimNonLeaf = true;
   target_options.UseSoftFloat = false;
-<<<<<<< HEAD
-=======
   target_options.EnableFastISel = false;
->>>>>>> b73e082f
 
   // Create the llvm::TargetMachine
   llvm::OwningPtr<llvm::TargetMachine> target_machine(
