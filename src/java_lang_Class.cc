/*
 * Copyright (C) 2008 The Android Open Source Project
 *
 * Licensed under the Apache License, Version 2.0 (the "License");
 * you may not use this file except in compliance with the License.
 * You may obtain a copy of the License at
 *
 *      http://www.apache.org/licenses/LICENSE-2.0
 *
 * Unless required by applicable law or agreed to in writing, software
 * distributed under the License is distributed on an "AS IS" BASIS,
 * WITHOUT WARRANTIES OR CONDITIONS OF ANY KIND, either express or implied.
 * See the License for the specific language governing permissions and
 * limitations under the License.
 */

#include "jni_internal.h"
#include "class_linker.h"
#include "class_loader.h"
#include "object.h"
#include "object_utils.h"
#include "ScopedLocalRef.h"
#include "ScopedUtfChars.h"

#include "JniConstants.h" // Last to avoid problems with LOG redefinition.

namespace art {

static Class* DecodeClass(JNIEnv* env, jobject java_class) {
  Class* c = Decode<Class*>(env, java_class);
  DCHECK(c != NULL);
  DCHECK(c->IsClass());
  // TODO: we could EnsureInitialized here, rather than on every reflective get/set or invoke .
  // For now, we conservatively preserve the old dalvik behavior. A quick "IsInitialized" check
  // every time probably doesn't make much difference to reflection performance anyway.
  return c;
}

// "name" is in "binary name" format, e.g. "dalvik.system.Debug$1".
static jclass Class_classForName(JNIEnv* env, jclass, jstring javaName, jboolean initialize, jobject javaLoader) {
  ScopedThreadStateChange tsc(Thread::Current(), Thread::kRunnable);
  ScopedUtfChars name(env, javaName);
  if (name.c_str() == NULL) {
    return NULL;
  }

  // We need to validate and convert the name (from x.y.z to x/y/z).  This
  // is especially handy for array types, since we want to avoid
  // auto-generating bogus array classes.
  if (!IsValidBinaryClassName(name.c_str())) {
    Thread::Current()->ThrowNewExceptionF("Ljava/lang/ClassNotFoundException;",
        "Invalid name: %s", name.c_str());
    return NULL;
  }

  std::string descriptor(DotToDescriptor(name.c_str()));
  Object* loader = Decode<Object*>(env, javaLoader);
  ClassLoader* class_loader = down_cast<ClassLoader*>(loader);
  ClassLinker* class_linker = Runtime::Current()->GetClassLinker();
  Class* c = class_linker->FindClass(descriptor.c_str(), class_loader);
  if (c == NULL) {
    ScopedLocalRef<jthrowable> cause(env, env->ExceptionOccurred());
    env->ExceptionClear();
    static jclass ClassNotFoundException_class = CacheClass(env, "java/lang/ClassNotFoundException");
    static jmethodID ctor = env->GetMethodID(ClassNotFoundException_class, "<init>", "(Ljava/lang/String;Ljava/lang/Throwable;)V");
    jthrowable cnfe = reinterpret_cast<jthrowable>(env->NewObject(ClassNotFoundException_class, ctor, javaName, cause.get()));
    env->Throw(cnfe);
    return NULL;
  }
  if (initialize) {
    class_linker->EnsureInitialized(c, true);
  }
  return AddLocalReference<jclass>(env, c);
}

static jint Class_getAnnotationDirectoryOffset(JNIEnv* env, jclass javaClass) {
  Class* c = DecodeClass(env, javaClass);
  if (c->IsPrimitive() || c->IsArrayClass() || c->IsProxyClass()) {
    return 0;  // primitive, array and proxy classes don't have class definitions
  }
  const DexFile::ClassDef* class_def = ClassHelper(c).GetClassDef();
  if (class_def == NULL) {
    return 0;  // not found
  } else {
    return class_def->annotations_off_;
  }
}

template<typename T>
static jobjectArray ToArray(JNIEnv* env, const char* array_class_name, const std::vector<T*>& objects) {
  jclass array_class = env->FindClass(array_class_name);
  jobjectArray result = env->NewObjectArray(objects.size(), array_class, NULL);
  for (size_t i = 0; i < objects.size(); ++i) {
    ScopedLocalRef<jobject> object(env, AddLocalReference<jobject>(env, objects[i]));
    env->SetObjectArrayElement(result, i, object.get());
  }
  return result;
}

static bool IsVisibleConstructor(Method* m, bool public_only) {
  if (public_only && !m->IsPublic()) {
    return false;
  }
  if (m->IsStatic()) {
    return false;
  }
  return m->IsConstructor();
}

static jobjectArray Class_getDeclaredConstructors(JNIEnv* env, jclass javaClass, jboolean publicOnly) {
  Class* c = DecodeClass(env, javaClass);
  if (c == NULL) {
    return NULL;
  }

  std::vector<Method*> constructors;
  for (size_t i = 0; i < c->NumDirectMethods(); ++i) {
    Method* m = c->GetDirectMethod(i);
    if (IsVisibleConstructor(m, publicOnly)) {
      constructors.push_back(m);
    }
  }

  return ToArray(env, "java/lang/reflect/Constructor", constructors);
}

static bool IsVisibleField(Field* f, bool public_only) {
  if (public_only && !f->IsPublic()) {
    return false;
  }
  return true;
}

static jobjectArray Class_getDeclaredFields(JNIEnv* env, jclass javaClass, jboolean publicOnly) {
  Class* c = DecodeClass(env, javaClass);
  if (c == NULL) {
    return NULL;
  }

  std::vector<Field*> fields;
  FieldHelper fh;
  for (size_t i = 0; i < c->NumInstanceFields(); ++i) {
    Field* f = c->GetInstanceField(i);
    fh.ChangeField(f);
    if (IsVisibleField(f, publicOnly)) {
      if (fh.GetType() == NULL) {
        DCHECK(env->ExceptionOccurred());
        return NULL;
      }
      fields.push_back(f);
    }
    if (env->ExceptionOccurred()) {
      return NULL;
    }
  }
  for (size_t i = 0; i < c->NumStaticFields(); ++i) {
    Field* f = c->GetStaticField(i);
    fh.ChangeField(f);
    if (IsVisibleField(f, publicOnly)) {
      if (fh.GetType() == NULL) {
        DCHECK(env->ExceptionOccurred());
        return NULL;
      }
      fields.push_back(f);
    }
    if (env->ExceptionOccurred()) {
      return NULL;
    }
  }

  return ToArray(env, "java/lang/reflect/Field", fields);
}

static bool IsVisibleMethod(Method* m, bool public_only) {
  if (public_only && !m->IsPublic()) {
    return false;
  }
  if (m->IsConstructor()) {
    return false;
  }
  if (m->IsMiranda()) {
    return false;
  }
  return true;
}

static jobjectArray Class_getDeclaredMethods(JNIEnv* env, jclass javaClass, jboolean publicOnly) {
<<<<<<< HEAD
  ScopedThreadStateChange tsc(Thread::Current(), Thread::kRunnable);
  Class* c = DecodeInitializedClass(env, javaClass);
=======
  Class* c = DecodeClass(env, javaClass);
>>>>>>> 6a45f79d
  if (c == NULL) {
    return NULL;
  }

  std::vector<Method*> methods;
  MethodHelper mh;
  for (size_t i = 0; i < c->NumVirtualMethods(); ++i) {
    Method* m = c->GetVirtualMethod(i);
    mh.ChangeMethod(m);
    if (IsVisibleMethod(m, publicOnly)) {
      if (mh.GetReturnType() == NULL || mh.GetParameterTypes() == NULL) {
        DCHECK(env->ExceptionOccurred());
        return NULL;
      }
      methods.push_back(m);
    }
    if (env->ExceptionOccurred()) {
      return NULL;
    }
  }
  for (size_t i = 0; i < c->NumDirectMethods(); ++i) {
    Method* m = c->GetDirectMethod(i);
    mh.ChangeMethod(m);
    if (IsVisibleMethod(m, publicOnly)) {
      if (mh.GetReturnType() == NULL || mh.GetParameterTypes() == NULL) {
        DCHECK(env->ExceptionOccurred());
        return NULL;
      }
      methods.push_back(m);
    }
    if (env->ExceptionOccurred()) {
      return NULL;
    }
  }

  return ToArray(env, "java/lang/reflect/Method", methods);
}

static jobject Class_getDex(JNIEnv* env, jobject javaClass) {
  Class* c = DecodeClass(env, javaClass);

  DexCache* dex_cache = c->GetDexCache();
  if (dex_cache == NULL) {
    return NULL;
  }

  return Runtime::Current()->GetClassLinker()->FindDexFile(dex_cache).GetDexObject(env);
}

static bool MethodMatches(MethodHelper* mh, const std::string& name, ObjectArray<Class>* arg_array) {
  if (name != mh->GetName()) {
    return false;
  }
  const DexFile::TypeList* m_type_list = mh->GetParameterTypeList();
  uint32_t m_type_list_size = m_type_list == NULL ? 0 : m_type_list->Size();
  uint32_t sig_length = arg_array->GetLength();

  if (m_type_list_size != sig_length) {
    return false;
  }

  for (uint32_t i = 0; i < sig_length; i++) {
    if (mh->GetClassFromTypeIdx(m_type_list->GetTypeItem(i).type_idx_) != arg_array->Get(i)) {
      return false;
    }
  }
  return true;
}

static Method* FindConstructorOrMethodInArray(ObjectArray<Method>* methods, const std::string& name,
                                              ObjectArray<Class>* arg_array) {
  if (methods == NULL) {
    return NULL;
  }
  Method* result = NULL;
  MethodHelper mh;
  for (int32_t i = 0; i < methods->GetLength(); ++i) {
    Method* method = methods->Get(i);
    mh.ChangeMethod(method);
    if (method->IsMiranda() || !MethodMatches(&mh, name, arg_array)) {
      continue;
    }

    result = method;

    // Covariant return types permit the class to define multiple
    // methods with the same name and parameter types. Prefer to return
    // a non-synthetic method in such situations. We may still return
    // a synthetic method to handle situations like escalated visibility.
    if (!method->IsSynthetic()) {
        break;
    }
  }
  return result;
}

static jobject Class_getDeclaredConstructorOrMethod(JNIEnv* env, jclass javaClass, jstring javaName,
                                                    jobjectArray javaArgs) {
  Class* c = DecodeClass(env, javaClass);
  if (c == NULL) {
    return NULL;
  }

  std::string name(Decode<String*>(env, javaName)->ToModifiedUtf8());
  ObjectArray<Class>* arg_array = Decode<ObjectArray<Class>*>(env, javaArgs);

  Method* m = FindConstructorOrMethodInArray(c->GetDirectMethods(), name, arg_array);
  if (m == NULL) {
    m = FindConstructorOrMethodInArray(c->GetVirtualMethods(), name, arg_array);
  }

  if (m != NULL) {
    return AddLocalReference<jobject>(env, m);
  } else {
    return NULL;
  }
}

static jobject Class_getDeclaredFieldNative(JNIEnv* env, jclass java_class, jobject jname) {
<<<<<<< HEAD
  ScopedThreadStateChange tsc(Thread::Current(), Thread::kRunnable);
  Class* c = DecodeInitializedClass(env, java_class);
=======
  Class* c = DecodeClass(env, java_class);
>>>>>>> 6a45f79d
  if (c == NULL) {
    return NULL;
  }

  String* name = Decode<String*>(env, jname);
  DCHECK(name->GetClass()->IsStringClass());

  FieldHelper fh;
  for (size_t i = 0; i < c->NumInstanceFields(); ++i) {
    Field* f = c->GetInstanceField(i);
    fh.ChangeField(f);
    if (name->Equals(fh.GetName())) {
      if (fh.GetType() == NULL) {
        DCHECK(env->ExceptionOccurred());
        return NULL;
      }
      return AddLocalReference<jclass>(env, f);
    }
  }
  for (size_t i = 0; i < c->NumStaticFields(); ++i) {
    Field* f = c->GetStaticField(i);
    fh.ChangeField(f);
    if (name->Equals(fh.GetName())) {
      if (fh.GetType() == NULL) {
        DCHECK(env->ExceptionOccurred());
        return NULL;
      }
      return AddLocalReference<jclass>(env, f);
    }
  }
  return NULL;
}

static jstring Class_getNameNative(JNIEnv* env, jobject javaThis) {
  ScopedThreadStateChange tsc(Thread::Current(), Thread::kRunnable);
  Class* c = DecodeClass(env, javaThis);
  return AddLocalReference<jstring>(env, c->ComputeName());
}

static jobjectArray Class_getProxyInterfaces(JNIEnv* env, jobject javaThis) {
  ScopedThreadStateChange tsc(Thread::Current(), Thread::kRunnable);
  SynthesizedProxyClass* c = down_cast<SynthesizedProxyClass*>(DecodeClass(env, javaThis));
  return AddLocalReference<jobjectArray>(env, c->GetInterfaces()->Clone());
}

static jboolean Class_isAssignableFrom(JNIEnv* env, jobject javaLhs, jclass javaRhs) {
  ScopedThreadStateChange tsc(Thread::Current(), Thread::kRunnable);
  Class* lhs = DecodeClass(env, javaLhs);
  Class* rhs = Decode<Class*>(env, javaRhs); // Can be null.
  if (rhs == NULL) {
    Thread::Current()->ThrowNewException("Ljava/lang/NullPointerException;", "class == null");
    return JNI_FALSE;
  }
  return lhs->IsAssignableFrom(rhs) ? JNI_TRUE : JNI_FALSE;
}

static jboolean Class_isInstance(JNIEnv* env, jobject javaClass, jobject javaObject) {
  Class* c = DecodeClass(env, javaClass);
  Object* o = Decode<Object*>(env, javaObject);
  if (o == NULL) {
    return JNI_FALSE;
  }
  return o->InstanceOf(c) ? JNI_TRUE : JNI_FALSE;
}

// Validate method/field access.
static bool CheckMemberAccess(const Class* access_from, Class* access_to, uint32_t member_flags) {
  // quick accept for public access */
  if (member_flags & kAccPublic) {
    return true;
  }

  // quick accept for access from same class
  if (access_from == access_to) {
    return true;
  }

  // quick reject for private access from another class
  if (member_flags & kAccPrivate) {
    return false;
  }

  // Semi-quick test for protected access from a sub-class, which may or
  // may not be in the same package.
  if (member_flags & kAccProtected) {
    if (access_from->IsSubClass(access_to)) {
        return true;
    }
  }

  // Allow protected and private access from other classes in the same
  return access_from->IsInSamePackage(access_to);
}

static jobject Class_newInstanceImpl(JNIEnv* env, jobject javaThis) {
  ScopedThreadStateChange tsc(Thread::Current(), Thread::kRunnable);
  Class* c = DecodeClass(env, javaThis);
  if (c->IsPrimitive() || c->IsInterface() || c->IsArrayClass() || c->IsAbstract()) {
    Thread::Current()->ThrowNewExceptionF("Ljava/lang/InstantiationException;",
        "Class %s can not be instantiated", PrettyDescriptor(ClassHelper(c).GetDescriptor()).c_str());
    return NULL;
  }

  if (!Runtime::Current()->GetClassLinker()->EnsureInitialized(c, true)) {
    return NULL;
  }

  Method* init = c->FindDeclaredDirectMethod("<init>", "()V");
  if (init == NULL) {
    Thread::Current()->ThrowNewExceptionF("Ljava/lang/InstantiationException;",
        "Class %s has no default <init>()V constructor", PrettyDescriptor(ClassHelper(c).GetDescriptor()).c_str());
    return NULL;
  }

  // Verify access from the call site.
  //
  // First, make sure the method invoking Class.newInstance() has permission
  // to access the class.
  //
  // Second, make sure it has permission to invoke the constructor.  The
  // constructor must be public or, if the caller is in the same package,
  // have package scope.
  // TODO: need SmartFrame (Thread::WalkStack-like iterator).
  Frame frame = Thread::Current()->GetTopOfStack();
  frame.Next();
  frame.Next();
  Method* caller_caller = frame.GetMethod();
  Class* caller_class = caller_caller->GetDeclaringClass();

  ClassHelper caller_ch(caller_class);
  if (!caller_class->CanAccess(c)) {
    Thread::Current()->ThrowNewExceptionF("Ljava/lang/IllegalAccessException;",
        "Class %s is not accessible from class %s",
        PrettyDescriptor(ClassHelper(c).GetDescriptor()).c_str(),
        PrettyDescriptor(caller_ch.GetDescriptor()).c_str());
    return NULL;
  }
  if (!CheckMemberAccess(caller_class, init->GetDeclaringClass(), init->GetAccessFlags())) {
    Thread::Current()->ThrowNewExceptionF("Ljava/lang/IllegalAccessException;",
        "%s is not accessible from class %s",
        PrettyMethod(init).c_str(),
        PrettyDescriptor(caller_ch.GetDescriptor()).c_str());
    return NULL;
  }

  Object* new_obj = c->AllocObject();
  if (new_obj == NULL) {
    DCHECK(Thread::Current()->IsExceptionPending());
    return NULL;
  }

  // invoke constructor; unlike reflection calls, we don't wrap exceptions
  jclass java_class = AddLocalReference<jclass>(env, c);
  jmethodID mid = EncodeMethod(init);
  return env->NewObject(java_class, mid);
}

static JNINativeMethod gMethods[] = {
  NATIVE_METHOD(Class, classForName, "(Ljava/lang/String;ZLjava/lang/ClassLoader;)Ljava/lang/Class;"),
  NATIVE_METHOD(Class, getAnnotationDirectoryOffset, "()I"),
  NATIVE_METHOD(Class, getDeclaredConstructorOrMethod, "(Ljava/lang/String;[Ljava/lang/Class;)Ljava/lang/reflect/Member;"),
  NATIVE_METHOD(Class, getDeclaredConstructors, "(Z)[Ljava/lang/reflect/Constructor;"),
  NATIVE_METHOD(Class, getDeclaredFieldNative, "(Ljava/lang/String;)Ljava/lang/reflect/Field;"),
  NATIVE_METHOD(Class, getDeclaredFields, "(Z)[Ljava/lang/reflect/Field;"),
  NATIVE_METHOD(Class, getDeclaredMethods, "(Z)[Ljava/lang/reflect/Method;"),
  NATIVE_METHOD(Class, getDex, "()Lcom/android/dex/Dex;"),
  NATIVE_METHOD(Class, getNameNative, "()Ljava/lang/String;"),
  NATIVE_METHOD(Class, getProxyInterfaces, "()[Ljava/lang/Class;"),
  NATIVE_METHOD(Class, isAssignableFrom, "(Ljava/lang/Class;)Z"),
  NATIVE_METHOD(Class, isInstance, "(Ljava/lang/Object;)Z"),
  NATIVE_METHOD(Class, newInstanceImpl, "()Ljava/lang/Object;"),
};

void register_java_lang_Class(JNIEnv* env) {
  jniRegisterNativeMethods(env, "java/lang/Class", gMethods, NELEM(gMethods));
}

}  // namespace art<|MERGE_RESOLUTION|>--- conflicted
+++ resolved
@@ -185,12 +185,8 @@
 }
 
 static jobjectArray Class_getDeclaredMethods(JNIEnv* env, jclass javaClass, jboolean publicOnly) {
-<<<<<<< HEAD
-  ScopedThreadStateChange tsc(Thread::Current(), Thread::kRunnable);
-  Class* c = DecodeInitializedClass(env, javaClass);
-=======
-  Class* c = DecodeClass(env, javaClass);
->>>>>>> 6a45f79d
+  ScopedThreadStateChange tsc(Thread::Current(), Thread::kRunnable);
+  Class* c = DecodeClass(env, javaClass);
   if (c == NULL) {
     return NULL;
   }
@@ -310,12 +306,8 @@
 }
 
 static jobject Class_getDeclaredFieldNative(JNIEnv* env, jclass java_class, jobject jname) {
-<<<<<<< HEAD
-  ScopedThreadStateChange tsc(Thread::Current(), Thread::kRunnable);
-  Class* c = DecodeInitializedClass(env, java_class);
-=======
+  ScopedThreadStateChange tsc(Thread::Current(), Thread::kRunnable);
   Class* c = DecodeClass(env, java_class);
->>>>>>> 6a45f79d
   if (c == NULL) {
     return NULL;
   }
