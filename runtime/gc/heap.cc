/*
 * Copyright (C) 2011 The Android Open Source Project
 *
 * Licensed under the Apache License, Version 2.0 (the "License");
 * you may not use this file except in compliance with the License.
 * You may obtain a copy of the License at
 *
 *      http://www.apache.org/licenses/LICENSE-2.0
 *
 * Unless required by applicable law or agreed to in writing, software
 * distributed under the License is distributed on an "AS IS" BASIS,
 * WITHOUT WARRANTIES OR CONDITIONS OF ANY KIND, either express or implied.
 * See the License for the specific language governing permissions and
 * limitations under the License.
 */

#include "heap.h"

#define ATRACE_TAG ATRACE_TAG_DALVIK
#include <cutils/trace.h>

#include <limits>
#include <vector>

#include "base/stl_util.h"
#include "common_throws.h"
#include "cutils/sched_policy.h"
#include "debugger.h"
#include "gc/accounting/atomic_stack.h"
#include "gc/accounting/card_table-inl.h"
#include "gc/accounting/heap_bitmap-inl.h"
#include "gc/accounting/mod_union_table-inl.h"
#include "gc/accounting/space_bitmap-inl.h"
#include "gc/collector/mark_sweep-inl.h"
#include "gc/collector/partial_mark_sweep.h"
#include "gc/collector/sticky_mark_sweep.h"
#include "gc/space/image_space.h"
#include "gc/space/large_object_space.h"
#include "gc/space/space-inl.h"
#include "image.h"
#include "invoke_arg_array_builder.h"
#include "mirror/class-inl.h"
#include "mirror/field-inl.h"
#include "mirror/object.h"
#include "mirror/object-inl.h"
#include "mirror/object_array-inl.h"
#include "object_utils.h"
#include "os.h"
#include "ScopedLocalRef.h"
#include "scoped_thread_state_change.h"
#include "sirt_ref.h"
#include "thread_list.h"
#include "UniquePtr.h"
#include "well_known_classes.h"

namespace art {
namespace gc {

// When to create a log message about a slow GC, 100ms.
static const uint64_t kSlowGcThreshold = MsToNs(100);
// When to create a log message about a long pause, 5ms.
static const uint64_t kLongGcPauseThreshold = MsToNs(5);
static const bool kDumpGcPerformanceOnShutdown = false;
// Minimum amount of remaining bytes before a concurrent GC is triggered.
static const size_t kMinConcurrentRemainingBytes = 128 * KB;
const double Heap::kDefaultTargetUtilization = 0.5;

Heap::Heap(size_t initial_size, size_t growth_limit, size_t min_free, size_t max_free,
           double target_utilization, size_t capacity,
           const std::string& original_image_file_name, bool concurrent_gc)
    : alloc_space_(NULL),
      card_table_(NULL),
      concurrent_gc_(concurrent_gc),
      have_zygote_space_(false),
      reference_queue_lock_(NULL),
      is_gc_running_(false),
      last_gc_type_(collector::kGcTypeNone),
      next_gc_type_(collector::kGcTypePartial),
      capacity_(capacity),
      growth_limit_(growth_limit),
      max_allowed_footprint_(initial_size),
      native_footprint_gc_watermark_(initial_size),
      native_footprint_limit_(2 * initial_size),
      concurrent_start_bytes_(concurrent_gc ? initial_size - (kMinConcurrentRemainingBytes)
                                            :  std::numeric_limits<size_t>::max()),
      total_bytes_freed_ever_(0),
      total_objects_freed_ever_(0),
      large_object_threshold_(3 * kPageSize),
      num_bytes_allocated_(0),
<<<<<<< HEAD
      native_bytes_allocated_(0),
=======
      process_state_(PROCESS_STATE_TOP),
>>>>>>> 3da08f4d
      verify_missing_card_marks_(false),
      verify_system_weaks_(false),
      verify_pre_gc_heap_(false),
      verify_post_gc_heap_(false),
      verify_mod_union_table_(false),
      min_alloc_space_size_for_sticky_gc_(2 * MB),
      min_remaining_space_for_sticky_gc_(1 * MB),
      last_trim_time_ms_(0),
      allocation_rate_(0),
      max_allocation_stack_size_(kDesiredHeapVerification > kNoHeapVerification? KB : MB),
      reference_referent_offset_(0),
      reference_queue_offset_(0),
      reference_queueNext_offset_(0),
      reference_pendingNext_offset_(0),
      finalizer_reference_zombie_offset_(0),
      min_free_(min_free),
      max_free_(max_free),
      target_utilization_(target_utilization),
      total_wait_time_(0),
      measure_allocation_time_(false),
      total_allocation_time_(0),
      verify_object_mode_(kHeapVerificationNotPermitted) {
  if (VLOG_IS_ON(heap) || VLOG_IS_ON(startup)) {
    LOG(INFO) << "Heap() entering";
  }

  live_bitmap_.reset(new accounting::HeapBitmap(this));
  mark_bitmap_.reset(new accounting::HeapBitmap(this));

  // Requested begin for the alloc space, to follow the mapped image and oat files
  byte* requested_alloc_space_begin = NULL;
  std::string image_file_name(original_image_file_name);
  if (!image_file_name.empty()) {
    space::ImageSpace* image_space = space::ImageSpace::Create(image_file_name);
    CHECK(image_space != NULL) << "Failed to create space for " << image_file_name;
    AddContinuousSpace(image_space);
    // Oat files referenced by image files immediately follow them in memory, ensure alloc space
    // isn't going to get in the middle
    byte* oat_file_end_addr = image_space->GetImageHeader().GetOatFileEnd();
    CHECK_GT(oat_file_end_addr, image_space->End());
    if (oat_file_end_addr > requested_alloc_space_begin) {
      requested_alloc_space_begin =
          reinterpret_cast<byte*>(RoundUp(reinterpret_cast<uintptr_t>(oat_file_end_addr),
                                          kPageSize));
    }
  }

  // Allocate the large object space.
  const bool kUseFreeListSpaceForLOS  = false;
  if (kUseFreeListSpaceForLOS) {
    large_object_space_ = space::FreeListSpace::Create("large object space", NULL, capacity);
  } else {
    large_object_space_ = space::LargeObjectMapSpace::Create("large object space");
  }
  CHECK(large_object_space_ != NULL) << "Failed to create large object space";
  AddDiscontinuousSpace(large_object_space_);

  alloc_space_ = space::DlMallocSpace::Create("alloc space",
                                              initial_size,
                                              growth_limit, capacity,
                                              requested_alloc_space_begin);
  CHECK(alloc_space_ != NULL) << "Failed to create alloc space";
  alloc_space_->SetFootprintLimit(alloc_space_->Capacity());
  AddContinuousSpace(alloc_space_);

  // Compute heap capacity. Continuous spaces are sorted in order of Begin().
  byte* heap_begin = continuous_spaces_.front()->Begin();
  size_t heap_capacity = continuous_spaces_.back()->End() - continuous_spaces_.front()->Begin();
  if (continuous_spaces_.back()->IsDlMallocSpace()) {
    heap_capacity += continuous_spaces_.back()->AsDlMallocSpace()->NonGrowthLimitCapacity();
  }

  // Mark image objects in the live bitmap
  // TODO: C++0x
  typedef std::vector<space::ContinuousSpace*>::iterator It;
  for (It it = continuous_spaces_.begin(); it != continuous_spaces_.end(); ++it) {
    space::ContinuousSpace* space = *it;
    if (space->IsImageSpace()) {
      space::ImageSpace* image_space = space->AsImageSpace();
      image_space->RecordImageAllocations(image_space->GetLiveBitmap());
    }
  }

  // Allocate the card table.
  card_table_.reset(accounting::CardTable::Create(heap_begin, heap_capacity));
  CHECK(card_table_.get() != NULL) << "Failed to create card table";

  image_mod_union_table_.reset(new accounting::ModUnionTableToZygoteAllocspace(this));
  CHECK(image_mod_union_table_.get() != NULL) << "Failed to create image mod-union table";

  zygote_mod_union_table_.reset(new accounting::ModUnionTableCardCache(this));
  CHECK(zygote_mod_union_table_.get() != NULL) << "Failed to create Zygote mod-union table";

  // TODO: Count objects in the image space here.
  num_bytes_allocated_ = 0;

  // Default mark stack size in bytes.
  static const size_t default_mark_stack_size = 64 * KB;
  mark_stack_.reset(accounting::ObjectStack::Create("mark stack", default_mark_stack_size));
  allocation_stack_.reset(accounting::ObjectStack::Create("allocation stack",
                                                          max_allocation_stack_size_));
  live_stack_.reset(accounting::ObjectStack::Create("live stack",
                                                    max_allocation_stack_size_));

  // It's still too early to take a lock because there are no threads yet, but we can create locks
  // now. We don't create it earlier to make it clear that you can't use locks during heap
  // initialization.
  gc_complete_lock_ = new Mutex("GC complete lock");
  gc_complete_cond_.reset(new ConditionVariable("GC complete condition variable",
                                                *gc_complete_lock_));

  // Create the reference queue lock, this is required so for parrallel object scanning in the GC.
  reference_queue_lock_ = new Mutex("reference queue lock");

  last_gc_time_ns_ = NanoTime();
  last_gc_size_ = GetBytesAllocated();

  // Create our garbage collectors.
  for (size_t i = 0; i < 2; ++i) {
    const bool concurrent = i != 0;
    mark_sweep_collectors_.push_back(new collector::MarkSweep(this, concurrent));
    mark_sweep_collectors_.push_back(new collector::PartialMarkSweep(this, concurrent));
    mark_sweep_collectors_.push_back(new collector::StickyMarkSweep(this, concurrent));
  }

  CHECK(max_allowed_footprint_ != 0);
  if (VLOG_IS_ON(heap) || VLOG_IS_ON(startup)) {
    LOG(INFO) << "Heap() exiting";
  }
}

void Heap::CreateThreadPool() {
  // TODO: Make sysconf(_SC_NPROCESSORS_CONF) be a helper function?
  // Use the number of processors - 1 since the thread doing the GC does work while its waiting for
  // workers to complete.
  thread_pool_.reset(new ThreadPool(1)); // new ThreadPool(sysconf(_SC_NPROCESSORS_CONF) - 1));
}

void Heap::DeleteThreadPool() {
  thread_pool_.reset(NULL);
}

// Sort spaces based on begin address
struct ContinuousSpaceSorter {
  bool operator()(const space::ContinuousSpace* a, const space::ContinuousSpace* b) const {
    return a->Begin() < b->Begin();
  }
};

void Heap::UpdateProcessState(ProcessState process_state) {
  process_state_ = process_state;
}

void Heap::AddContinuousSpace(space::ContinuousSpace* space) {
  WriterMutexLock mu(Thread::Current(), *Locks::heap_bitmap_lock_);
  DCHECK(space != NULL);
  DCHECK(space->GetLiveBitmap() != NULL);
  live_bitmap_->AddContinuousSpaceBitmap(space->GetLiveBitmap());
  DCHECK(space->GetMarkBitmap() != NULL);
  mark_bitmap_->AddContinuousSpaceBitmap(space->GetMarkBitmap());
  continuous_spaces_.push_back(space);
  if (space->IsDlMallocSpace() && !space->IsLargeObjectSpace()) {
    alloc_space_ = space->AsDlMallocSpace();
  }

  // Ensure that spaces remain sorted in increasing order of start address (required for CMS finger)
  std::sort(continuous_spaces_.begin(), continuous_spaces_.end(), ContinuousSpaceSorter());

  // Ensure that ImageSpaces < ZygoteSpaces < AllocSpaces so that we can do address based checks to
  // avoid redundant marking.
  bool seen_zygote = false, seen_alloc = false;
  typedef std::vector<space::ContinuousSpace*>::const_iterator It;
  for (It it = continuous_spaces_.begin(); it != continuous_spaces_.end(); ++it) {
    space::ContinuousSpace* space = *it;
    if (space->IsImageSpace()) {
      DCHECK(!seen_zygote);
      DCHECK(!seen_alloc);
    } else if (space->IsZygoteSpace()) {
      DCHECK(!seen_alloc);
      seen_zygote = true;
    } else if (space->IsDlMallocSpace()) {
      seen_alloc = true;
    }
  }
}

void Heap::AddDiscontinuousSpace(space::DiscontinuousSpace* space) {
  WriterMutexLock mu(Thread::Current(), *Locks::heap_bitmap_lock_);
  DCHECK(space != NULL);
  DCHECK(space->GetLiveObjects() != NULL);
  live_bitmap_->AddDiscontinuousObjectSet(space->GetLiveObjects());
  DCHECK(space->GetMarkObjects() != NULL);
  mark_bitmap_->AddDiscontinuousObjectSet(space->GetMarkObjects());
  discontinuous_spaces_.push_back(space);
}

void Heap::DumpGcPerformanceInfo(std::ostream& os) {
  // Dump cumulative timings.
  os << "Dumping cumulative Gc timings\n";
  uint64_t total_duration = 0;

  // Dump cumulative loggers for each GC type.
  // TODO: C++0x
  uint64_t total_paused_time = 0;
  typedef std::vector<collector::MarkSweep*>::const_iterator It;
  for (It it = mark_sweep_collectors_.begin();
       it != mark_sweep_collectors_.end(); ++it) {
    collector::MarkSweep* collector = *it;
    CumulativeLogger& logger = collector->GetCumulativeTimings();
    if (logger.GetTotalNs() != 0) {
      os << Dumpable<CumulativeLogger>(logger);
      const uint64_t total_ns = logger.GetTotalNs();
      const uint64_t total_pause_ns = (*it)->GetTotalPausedTimeNs();
      double seconds = NsToMs(logger.GetTotalNs()) / 1000.0;
      const uint64_t freed_bytes = collector->GetTotalFreedBytes();
      const uint64_t freed_objects = collector->GetTotalFreedObjects();
      os << collector->GetName() << " total time: " << PrettyDuration(total_ns) << "\n"
         << collector->GetName() << " paused time: " << PrettyDuration(total_pause_ns) << "\n"
         << collector->GetName() << " freed: " << freed_objects
         << " objects with total size " << PrettySize(freed_bytes) << "\n"
         << collector->GetName() << " throughput: " << freed_objects / seconds << "/s / "
         << PrettySize(freed_bytes / seconds) << "/s\n";
      total_duration += total_ns;
      total_paused_time += total_pause_ns;
    }
  }
  uint64_t allocation_time = static_cast<uint64_t>(total_allocation_time_) * kTimeAdjust;
  size_t total_objects_allocated = GetObjectsAllocatedEver();
  size_t total_bytes_allocated = GetBytesAllocatedEver();
  if (total_duration != 0) {
    const double total_seconds = double(total_duration / 1000) / 1000000.0;
    os << "Total time spent in GC: " << PrettyDuration(total_duration) << "\n";
    os << "Mean GC size throughput: "
       << PrettySize(GetBytesFreedEver() / total_seconds) << "/s\n";
    os << "Mean GC object throughput: "
       << (GetObjectsFreedEver() / total_seconds) << " objects/s\n";
  }
  os << "Total number of allocations: " << total_objects_allocated << "\n";
  os << "Total bytes allocated " << PrettySize(total_bytes_allocated) << "\n";
  if (measure_allocation_time_) {
    os << "Total time spent allocating: " << PrettyDuration(allocation_time) << "\n";
    os << "Mean allocation time: " << PrettyDuration(allocation_time / total_objects_allocated)
       << "\n";
  }
  os << "Total mutator paused time: " << PrettyDuration(total_paused_time) << "\n";
  os << "Total time waiting for GC to complete: " << PrettyDuration(total_wait_time_) << "\n";
}

Heap::~Heap() {
  if (kDumpGcPerformanceOnShutdown) {
    DumpGcPerformanceInfo(LOG(INFO));
  }

  STLDeleteElements(&mark_sweep_collectors_);

  // If we don't reset then the mark stack complains in it's destructor.
  allocation_stack_->Reset();
  live_stack_->Reset();

  VLOG(heap) << "~Heap()";
  // We can't take the heap lock here because there might be a daemon thread suspended with the
  // heap lock held. We know though that no non-daemon threads are executing, and we know that
  // all daemon threads are suspended, and we also know that the threads list have been deleted, so
  // those threads can't resume. We're the only running thread, and we can do whatever we like...
  STLDeleteElements(&continuous_spaces_);
  STLDeleteElements(&discontinuous_spaces_);
  delete gc_complete_lock_;
  delete reference_queue_lock_;
}

space::ContinuousSpace* Heap::FindContinuousSpaceFromObject(const mirror::Object* obj,
                                                            bool fail_ok) const {
  // TODO: C++0x auto
  typedef std::vector<space::ContinuousSpace*>::const_iterator It;
  for (It it = continuous_spaces_.begin(), end = continuous_spaces_.end(); it != end; ++it) {
    if ((*it)->Contains(obj)) {
      return *it;
    }
  }
  if (!fail_ok) {
    LOG(FATAL) << "object " << reinterpret_cast<const void*>(obj) << " not inside any spaces!";
  }
  return NULL;
}

space::DiscontinuousSpace* Heap::FindDiscontinuousSpaceFromObject(const mirror::Object* obj,
                                                                  bool fail_ok) const {
  // TODO: C++0x auto
  typedef std::vector<space::DiscontinuousSpace*>::const_iterator It;
  for (It it = discontinuous_spaces_.begin(), end = discontinuous_spaces_.end(); it != end; ++it) {
    if ((*it)->Contains(obj)) {
      return *it;
    }
  }
  if (!fail_ok) {
    LOG(FATAL) << "object " << reinterpret_cast<const void*>(obj) << " not inside any spaces!";
  }
  return NULL;
}

space::Space* Heap::FindSpaceFromObject(const mirror::Object* obj, bool fail_ok) const {
  space::Space* result = FindContinuousSpaceFromObject(obj, true);
  if (result != NULL) {
    return result;
  }
  return FindDiscontinuousSpaceFromObject(obj, true);
}

space::ImageSpace* Heap::GetImageSpace() const {
  // TODO: C++0x auto
  typedef std::vector<space::ContinuousSpace*>::const_iterator It;
  for (It it = continuous_spaces_.begin(), end = continuous_spaces_.end(); it != end; ++it) {
    if ((*it)->IsImageSpace()) {
      return (*it)->AsImageSpace();
    }
  }
  return NULL;
}

static void MSpaceChunkCallback(void* start, void* end, size_t used_bytes, void* arg) {
  size_t chunk_size = reinterpret_cast<uint8_t*>(end) - reinterpret_cast<uint8_t*>(start);
  if (used_bytes < chunk_size) {
    size_t chunk_free_bytes = chunk_size - used_bytes;
    size_t& max_contiguous_allocation = *reinterpret_cast<size_t*>(arg);
    max_contiguous_allocation = std::max(max_contiguous_allocation, chunk_free_bytes);
  }
}

mirror::Object* Heap::AllocObject(Thread* self, mirror::Class* c, size_t byte_count) {
  DCHECK(c == NULL || (c->IsClassClass() && byte_count >= sizeof(mirror::Class)) ||
         (c->IsVariableSize() || c->GetObjectSize() == byte_count) ||
         strlen(ClassHelper(c).GetDescriptor()) == 0);
  DCHECK_GE(byte_count, sizeof(mirror::Object));

  mirror::Object* obj = NULL;
  size_t size = 0;
  uint64_t allocation_start = 0;
  if (measure_allocation_time_) {
    allocation_start = NanoTime() / kTimeAdjust;
  }

  // We need to have a zygote space or else our newly allocated large object can end up in the
  // Zygote resulting in it being prematurely freed.
  // We can only do this for primive objects since large objects will not be within the card table
  // range. This also means that we rely on SetClass not dirtying the object's card.
  if (byte_count >= large_object_threshold_ && have_zygote_space_ && c->IsPrimitiveArray()) {
    size = RoundUp(byte_count, kPageSize);
    obj = Allocate(self, large_object_space_, size);
    // Make sure that our large object didn't get placed anywhere within the space interval or else
    // it breaks the immune range.
    DCHECK(obj == NULL ||
           reinterpret_cast<byte*>(obj) < continuous_spaces_.front()->Begin() ||
           reinterpret_cast<byte*>(obj) >= continuous_spaces_.back()->End());
  } else {
    obj = Allocate(self, alloc_space_, byte_count);

    // Ensure that we did not allocate into a zygote space.
    DCHECK(obj == NULL || !have_zygote_space_ || !FindSpaceFromObject(obj, false)->IsZygoteSpace());
    size = alloc_space_->AllocationSize(obj);
  }

  if (LIKELY(obj != NULL)) {
    obj->SetClass(c);

    // Record allocation after since we want to use the atomic add for the atomic fence to guard
    // the SetClass since we do not want the class to appear NULL in another thread.
    RecordAllocation(size, obj);

    if (Dbg::IsAllocTrackingEnabled()) {
      Dbg::RecordAllocation(c, byte_count);
    }
    if (static_cast<size_t>(num_bytes_allocated_) >= concurrent_start_bytes_) {
      // The SirtRef is necessary since the calls in RequestConcurrentGC are a safepoint.
      SirtRef<mirror::Object> ref(self, obj);
      RequestConcurrentGC(self);
    }
    VerifyObject(obj);

    if (measure_allocation_time_) {
      total_allocation_time_.fetch_add(NanoTime() / kTimeAdjust - allocation_start);
    }

    return obj;
  }
  std::ostringstream oss;
  int64_t total_bytes_free = GetFreeMemory();
  uint64_t alloc_space_size = alloc_space_->GetBytesAllocated();
  uint64_t large_object_size = large_object_space_->GetObjectsAllocated();
  oss << "Failed to allocate a " << byte_count << " byte allocation with " << total_bytes_free
      << " free bytes; allocation space size " << alloc_space_size
      << "; large object space size " << large_object_size;
  // If the allocation failed due to fragmentation, print out the largest continuous allocation.
  if (total_bytes_free >= byte_count) {
    size_t max_contiguous_allocation = 0;
    // TODO: C++0x auto
    typedef std::vector<space::ContinuousSpace*>::const_iterator It;
    for (It it = continuous_spaces_.begin(), end = continuous_spaces_.end(); it != end; ++it) {
      space::ContinuousSpace* space = *it;
      if (space->IsDlMallocSpace()) {
        space->AsDlMallocSpace()->Walk(MSpaceChunkCallback, &max_contiguous_allocation);
      }
    }
    oss << "; failed due to fragmentation (largest possible contiguous allocation "
        <<  max_contiguous_allocation << " bytes)";
  }
  self->ThrowOutOfMemoryError(oss.str().c_str());
  return NULL;
}

bool Heap::IsHeapAddress(const mirror::Object* obj) {
  // Note: we deliberately don't take the lock here, and mustn't test anything that would
  // require taking the lock.
  if (obj == NULL) {
    return true;
  }
  if (UNLIKELY(!IsAligned<kObjectAlignment>(obj))) {
    return false;
  }
  return FindSpaceFromObject(obj, true) != NULL;
}

bool Heap::IsLiveObjectLocked(const mirror::Object* obj) {
  //Locks::heap_bitmap_lock_->AssertReaderHeld(Thread::Current());
  if (obj == NULL) {
    return false;
  }
  if (UNLIKELY(!IsAligned<kObjectAlignment>(obj))) {
    return false;
  }
  space::ContinuousSpace* cont_space = FindContinuousSpaceFromObject(obj, true);
  if (cont_space != NULL) {
    if (cont_space->GetLiveBitmap()->Test(obj)) {
      return true;
    }
  } else {
    space::DiscontinuousSpace* disc_space = FindDiscontinuousSpaceFromObject(obj, true);
    if (disc_space != NULL) {
      if (disc_space->GetLiveObjects()->Test(obj)) {
        return true;
      }
    }
  }
  for (size_t i = 0; i < 5; ++i) {
    if (allocation_stack_->Contains(const_cast<mirror::Object*>(obj)) ||
        live_stack_->Contains(const_cast<mirror::Object*>(obj))) {
      return true;
    }
    NanoSleep(MsToNs(10));
  }
  return false;
}

void Heap::VerifyObjectImpl(const mirror::Object* obj) {
  if (Thread::Current() == NULL ||
      Runtime::Current()->GetThreadList()->GetLockOwner() == Thread::Current()->GetTid()) {
    return;
  }
  VerifyObjectBody(obj);
}

void Heap::DumpSpaces() {
  // TODO: C++0x auto
  typedef std::vector<space::ContinuousSpace*>::const_iterator It;
  for (It it = continuous_spaces_.begin(), end = continuous_spaces_.end(); it != end; ++it) {
    space::ContinuousSpace* space = *it;
    accounting::SpaceBitmap* live_bitmap = space->GetLiveBitmap();
    accounting::SpaceBitmap* mark_bitmap = space->GetMarkBitmap();
    LOG(INFO) << space << " " << *space << "\n"
              << live_bitmap << " " << *live_bitmap << "\n"
              << mark_bitmap << " " << *mark_bitmap;
  }
  typedef std::vector<space::DiscontinuousSpace*>::const_iterator It2;
  for (It2 it = discontinuous_spaces_.begin(), end = discontinuous_spaces_.end(); it != end; ++it) {
    space::DiscontinuousSpace* space = *it;
    LOG(INFO) << space << " " << *space << "\n";
  }
}

void Heap::VerifyObjectBody(const mirror::Object* obj) {
  if (UNLIKELY(!IsAligned<kObjectAlignment>(obj))) {
    LOG(FATAL) << "Object isn't aligned: " << obj;
  }
  if (UNLIKELY(GetObjectsAllocated() <= 10)) {  // Ignore early dawn of the universe verifications.
    return;
  }
  const byte* raw_addr = reinterpret_cast<const byte*>(obj) +
      mirror::Object::ClassOffset().Int32Value();
  const mirror::Class* c = *reinterpret_cast<mirror::Class* const *>(raw_addr);
  if (UNLIKELY(c == NULL)) {
    LOG(FATAL) << "Null class in object: " << obj;
  } else if (UNLIKELY(!IsAligned<kObjectAlignment>(c))) {
    LOG(FATAL) << "Class isn't aligned: " << c << " in object: " << obj;
  }
  // Check obj.getClass().getClass() == obj.getClass().getClass().getClass()
  // Note: we don't use the accessors here as they have internal sanity checks
  // that we don't want to run
  raw_addr = reinterpret_cast<const byte*>(c) + mirror::Object::ClassOffset().Int32Value();
  const mirror::Class* c_c = *reinterpret_cast<mirror::Class* const *>(raw_addr);
  raw_addr = reinterpret_cast<const byte*>(c_c) + mirror::Object::ClassOffset().Int32Value();
  const mirror::Class* c_c_c = *reinterpret_cast<mirror::Class* const *>(raw_addr);
  CHECK_EQ(c_c, c_c_c);

  if (verify_object_mode_ != kVerifyAllFast) {
    // TODO: the bitmap tests below are racy if VerifyObjectBody is called without the
    //       heap_bitmap_lock_.
    if (!IsLiveObjectLocked(obj)) {
      DumpSpaces();
      LOG(FATAL) << "Object is dead: " << obj;
    }
    if (!IsLiveObjectLocked(c)) {
      LOG(FATAL) << "Class of object is dead: " << c << " in object: " << obj;
    }
  }
}

void Heap::VerificationCallback(mirror::Object* obj, void* arg) {
  DCHECK(obj != NULL);
  reinterpret_cast<Heap*>(arg)->VerifyObjectBody(obj);
}

void Heap::VerifyHeap() {
  ReaderMutexLock mu(Thread::Current(), *Locks::heap_bitmap_lock_);
  GetLiveBitmap()->Walk(Heap::VerificationCallback, this);
}

void Heap::RecordAllocation(size_t size, mirror::Object* obj) {
  DCHECK(obj != NULL);
  DCHECK_GT(size, 0u);
  num_bytes_allocated_.fetch_add(size);

  if (Runtime::Current()->HasStatsEnabled()) {
    RuntimeStats* thread_stats = Thread::Current()->GetStats();
    ++thread_stats->allocated_objects;
    thread_stats->allocated_bytes += size;

    // TODO: Update these atomically.
    RuntimeStats* global_stats = Runtime::Current()->GetStats();
    ++global_stats->allocated_objects;
    global_stats->allocated_bytes += size;
  }

  // This is safe to do since the GC will never free objects which are neither in the allocation
  // stack or the live bitmap.
  while (!allocation_stack_->AtomicPushBack(obj)) {
    CollectGarbageInternal(collector::kGcTypeSticky, kGcCauseForAlloc, false);
  }
}

void Heap::RecordFree(size_t freed_objects, size_t freed_bytes) {
  DCHECK_LE(freed_bytes, static_cast<size_t>(num_bytes_allocated_));
  num_bytes_allocated_.fetch_sub(freed_bytes);

  if (Runtime::Current()->HasStatsEnabled()) {
    RuntimeStats* thread_stats = Thread::Current()->GetStats();
    thread_stats->freed_objects += freed_objects;
    thread_stats->freed_bytes += freed_bytes;

    // TODO: Do this concurrently.
    RuntimeStats* global_stats = Runtime::Current()->GetStats();
    global_stats->freed_objects += freed_objects;
    global_stats->freed_bytes += freed_bytes;
  }
}

mirror::Object* Heap::TryToAllocate(Thread* self, space::AllocSpace* space, size_t alloc_size,
                                    bool grow) {
  // Should we try to use a CAS here and fix up num_bytes_allocated_ later with AllocationSize?
  if (num_bytes_allocated_ + alloc_size > max_allowed_footprint_) {
    // max_allowed_footprint_ <= growth_limit_ so it is safe to check in here.
    if (num_bytes_allocated_ + alloc_size > growth_limit_) {
      // Completely out of memory.
      return NULL;
    }
  }

  return space->Alloc(self, alloc_size);
}

mirror::Object* Heap::Allocate(Thread* self, space::AllocSpace* space, size_t alloc_size) {
  // Since allocation can cause a GC which will need to SuspendAll, make sure all allocations are
  // done in the runnable state where suspension is expected.
  DCHECK_EQ(self->GetState(), kRunnable);
  self->AssertThreadSuspensionIsAllowable();

  mirror::Object* ptr = TryToAllocate(self, space, alloc_size, false);
  if (ptr != NULL) {
    return ptr;
  }

  // The allocation failed. If the GC is running, block until it completes, and then retry the
  // allocation.
  collector::GcType last_gc = WaitForConcurrentGcToComplete(self);
  if (last_gc != collector::kGcTypeNone) {
    // A GC was in progress and we blocked, retry allocation now that memory has been freed.
    ptr = TryToAllocate(self, space, alloc_size, false);
    if (ptr != NULL) {
      return ptr;
    }
  }

  // Loop through our different Gc types and try to Gc until we get enough free memory.
  for (size_t i = static_cast<size_t>(last_gc) + 1;
      i < static_cast<size_t>(collector::kGcTypeMax); ++i) {
    bool run_gc = false;
    collector::GcType gc_type = static_cast<collector::GcType>(i);
    switch (gc_type) {
      case collector::kGcTypeSticky: {
          const size_t alloc_space_size = alloc_space_->Size();
          run_gc = alloc_space_size > min_alloc_space_size_for_sticky_gc_ &&
              alloc_space_->Capacity() - alloc_space_size >= min_remaining_space_for_sticky_gc_;
          break;
        }
      case collector::kGcTypePartial:
        run_gc = have_zygote_space_;
        break;
      case collector::kGcTypeFull:
        run_gc = true;
        break;
      default:
        break;
    }

    if (run_gc) {
      // If we actually ran a different type of Gc than requested, we can skip the index forwards.
      collector::GcType gc_type_ran = CollectGarbageInternal(gc_type, kGcCauseForAlloc, false);
      DCHECK_GE(static_cast<size_t>(gc_type_ran), i);
      i = static_cast<size_t>(gc_type_ran);

      // Did we free sufficient memory for the allocation to succeed?
      ptr = TryToAllocate(self, space, alloc_size, false);
      if (ptr != NULL) {
        return ptr;
      }
    }
  }

  // Allocations have failed after GCs;  this is an exceptional state.
  // Try harder, growing the heap if necessary.
  ptr = TryToAllocate(self, space, alloc_size, true);
  if (ptr != NULL) {
    return ptr;
  }

  // Most allocations should have succeeded by now, so the heap is really full, really fragmented,
  // or the requested size is really big. Do another GC, collecting SoftReferences this time. The
  // VM spec requires that all SoftReferences have been collected and cleared before throwing OOME.

  // OLD-TODO: wait for the finalizers from the previous GC to finish
  VLOG(gc) << "Forcing collection of SoftReferences for " << PrettySize(alloc_size)
           << " allocation";

  // We don't need a WaitForConcurrentGcToComplete here either.
  CollectGarbageInternal(collector::kGcTypeFull, kGcCauseForAlloc, true);
  return TryToAllocate(self, space, alloc_size, true);
}

void Heap::SetTargetHeapUtilization(float target) {
  DCHECK_GT(target, 0.0f);  // asserted in Java code
  DCHECK_LT(target, 1.0f);
  target_utilization_ = target;
}

size_t Heap::GetObjectsAllocated() const {
  size_t total = 0;
  typedef std::vector<space::ContinuousSpace*>::const_iterator It;
  for (It it = continuous_spaces_.begin(), end = continuous_spaces_.end(); it != end; ++it) {
    space::ContinuousSpace* space = *it;
    if (space->IsDlMallocSpace()) {
      total += space->AsDlMallocSpace()->GetObjectsAllocated();
    }
  }
  typedef std::vector<space::DiscontinuousSpace*>::const_iterator It2;
  for (It2 it = discontinuous_spaces_.begin(), end = discontinuous_spaces_.end(); it != end; ++it) {
    space::DiscontinuousSpace* space = *it;
    total += space->AsLargeObjectSpace()->GetObjectsAllocated();
  }
  return total;
}

size_t Heap::GetObjectsAllocatedEver() const {
  size_t total = 0;
  typedef std::vector<space::ContinuousSpace*>::const_iterator It;
  for (It it = continuous_spaces_.begin(), end = continuous_spaces_.end(); it != end; ++it) {
    space::ContinuousSpace* space = *it;
    if (space->IsDlMallocSpace()) {
      total += space->AsDlMallocSpace()->GetTotalObjectsAllocated();
    }
  }
  typedef std::vector<space::DiscontinuousSpace*>::const_iterator It2;
  for (It2 it = discontinuous_spaces_.begin(), end = discontinuous_spaces_.end(); it != end; ++it) {
    space::DiscontinuousSpace* space = *it;
    total += space->AsLargeObjectSpace()->GetTotalObjectsAllocated();
  }
  return total;
}

size_t Heap::GetBytesAllocatedEver() const {
  size_t total = 0;
  typedef std::vector<space::ContinuousSpace*>::const_iterator It;
  for (It it = continuous_spaces_.begin(), end = continuous_spaces_.end(); it != end; ++it) {
    space::ContinuousSpace* space = *it;
    if (space->IsDlMallocSpace()) {
      total += space->AsDlMallocSpace()->GetTotalBytesAllocated();
    }
  }
  typedef std::vector<space::DiscontinuousSpace*>::const_iterator It2;
  for (It2 it = discontinuous_spaces_.begin(), end = discontinuous_spaces_.end(); it != end; ++it) {
    space::DiscontinuousSpace* space = *it;
    total += space->AsLargeObjectSpace()->GetTotalBytesAllocated();
  }
  return total;
}

class InstanceCounter {
 public:
  InstanceCounter(const std::vector<mirror::Class*>& classes, bool use_is_assignable_from, uint64_t* counts)
      SHARED_LOCKS_REQUIRED(Locks::mutator_lock_)
      : classes_(classes), use_is_assignable_from_(use_is_assignable_from), counts_(counts) {
  }

  void operator()(const mirror::Object* o) const SHARED_LOCKS_REQUIRED(Locks::mutator_lock_) {
    for (size_t i = 0; i < classes_.size(); ++i) {
      const mirror::Class* instance_class = o->GetClass();
      if (use_is_assignable_from_) {
        if (instance_class != NULL && classes_[i]->IsAssignableFrom(instance_class)) {
          ++counts_[i];
        }
      } else {
        if (instance_class == classes_[i]) {
          ++counts_[i];
        }
      }
    }
  }

 private:
  const std::vector<mirror::Class*>& classes_;
  bool use_is_assignable_from_;
  uint64_t* const counts_;

  DISALLOW_COPY_AND_ASSIGN(InstanceCounter);
};

void Heap::CountInstances(const std::vector<mirror::Class*>& classes, bool use_is_assignable_from,
                          uint64_t* counts) {
  // We only want reachable instances, so do a GC. This also ensures that the alloc stack
  // is empty, so the live bitmap is the only place we need to look.
  Thread* self = Thread::Current();
  self->TransitionFromRunnableToSuspended(kNative);
  CollectGarbage(false);
  self->TransitionFromSuspendedToRunnable();

  InstanceCounter counter(classes, use_is_assignable_from, counts);
  ReaderMutexLock mu(self, *Locks::heap_bitmap_lock_);
  GetLiveBitmap()->Visit(counter);
}

class InstanceCollector {
 public:
  InstanceCollector(mirror::Class* c, int32_t max_count, std::vector<mirror::Object*>& instances)
      SHARED_LOCKS_REQUIRED(Locks::mutator_lock_)
      : class_(c), max_count_(max_count), instances_(instances) {
  }

  void operator()(const mirror::Object* o) const SHARED_LOCKS_REQUIRED(Locks::mutator_lock_) {
    const mirror::Class* instance_class = o->GetClass();
    if (instance_class == class_) {
      if (max_count_ == 0 || instances_.size() < max_count_) {
        instances_.push_back(const_cast<mirror::Object*>(o));
      }
    }
  }

 private:
  mirror::Class* class_;
  uint32_t max_count_;
  std::vector<mirror::Object*>& instances_;

  DISALLOW_COPY_AND_ASSIGN(InstanceCollector);
};

void Heap::GetInstances(mirror::Class* c, int32_t max_count,
                        std::vector<mirror::Object*>& instances) {
  // We only want reachable instances, so do a GC. This also ensures that the alloc stack
  // is empty, so the live bitmap is the only place we need to look.
  Thread* self = Thread::Current();
  self->TransitionFromRunnableToSuspended(kNative);
  CollectGarbage(false);
  self->TransitionFromSuspendedToRunnable();

  InstanceCollector collector(c, max_count, instances);
  ReaderMutexLock mu(self, *Locks::heap_bitmap_lock_);
  GetLiveBitmap()->Visit(collector);
}

class ReferringObjectsFinder {
 public:
  ReferringObjectsFinder(mirror::Object* object, int32_t max_count,
                         std::vector<mirror::Object*>& referring_objects)
      SHARED_LOCKS_REQUIRED(Locks::mutator_lock_)
      : object_(object), max_count_(max_count), referring_objects_(referring_objects) {
  }

  // For bitmap Visit.
  // TODO: Fix lock analysis to not use NO_THREAD_SAFETY_ANALYSIS, requires support for
  // annotalysis on visitors.
  void operator()(const mirror::Object* o) const NO_THREAD_SAFETY_ANALYSIS {
    collector::MarkSweep::VisitObjectReferences(o, *this);
  }

  // For MarkSweep::VisitObjectReferences.
  void operator()(const mirror::Object* referrer, const mirror::Object* object,
                  const MemberOffset&, bool) const {
    if (object == object_ && (max_count_ == 0 || referring_objects_.size() < max_count_)) {
      referring_objects_.push_back(const_cast<mirror::Object*>(referrer));
    }
  }

 private:
  mirror::Object* object_;
  uint32_t max_count_;
  std::vector<mirror::Object*>& referring_objects_;

  DISALLOW_COPY_AND_ASSIGN(ReferringObjectsFinder);
};

void Heap::GetReferringObjects(mirror::Object* o, int32_t max_count,
                               std::vector<mirror::Object*>& referring_objects) {
  // We only want reachable instances, so do a GC. This also ensures that the alloc stack
  // is empty, so the live bitmap is the only place we need to look.
  Thread* self = Thread::Current();
  self->TransitionFromRunnableToSuspended(kNative);
  CollectGarbage(false);
  self->TransitionFromSuspendedToRunnable();

  ReferringObjectsFinder finder(o, max_count, referring_objects);
  ReaderMutexLock mu(self, *Locks::heap_bitmap_lock_);
  GetLiveBitmap()->Visit(finder);
}

void Heap::CollectGarbage(bool clear_soft_references) {
  // Even if we waited for a GC we still need to do another GC since weaks allocated during the
  // last GC will not have necessarily been cleared.
  Thread* self = Thread::Current();
  WaitForConcurrentGcToComplete(self);
  CollectGarbageInternal(collector::kGcTypeFull, kGcCauseExplicit, clear_soft_references);
}

void Heap::PreZygoteFork() {
  static Mutex zygote_creation_lock_("zygote creation lock", kZygoteCreationLock);
  // Do this before acquiring the zygote creation lock so that we don't get lock order violations.
  CollectGarbage(false);
  Thread* self = Thread::Current();
  MutexLock mu(self, zygote_creation_lock_);

  // Try to see if we have any Zygote spaces.
  if (have_zygote_space_) {
    return;
  }

  VLOG(heap) << "Starting PreZygoteFork with alloc space size " << PrettySize(alloc_space_->Size());

  {
    // Flush the alloc stack.
    WriterMutexLock mu(self, *Locks::heap_bitmap_lock_);
    FlushAllocStack();
  }

  // Turns the current alloc space into a Zygote space and obtain the new alloc space composed
  // of the remaining available heap memory.
  space::DlMallocSpace* zygote_space = alloc_space_;
  alloc_space_ = zygote_space->CreateZygoteSpace();
  alloc_space_->SetFootprintLimit(alloc_space_->Capacity());

  // Change the GC retention policy of the zygote space to only collect when full.
  zygote_space->SetGcRetentionPolicy(space::kGcRetentionPolicyFullCollect);
  AddContinuousSpace(alloc_space_);
  have_zygote_space_ = true;

  // Reset the cumulative loggers since we now have a few additional timing phases.
  // TODO: C++0x
  typedef std::vector<collector::MarkSweep*>::const_iterator It;
  for (It it = mark_sweep_collectors_.begin(), end = mark_sweep_collectors_.end();
      it != end; ++it) {
    (*it)->ResetCumulativeStatistics();
  }
}

void Heap::FlushAllocStack() {
  MarkAllocStack(alloc_space_->GetLiveBitmap(), large_object_space_->GetLiveObjects(),
                 allocation_stack_.get());
  allocation_stack_->Reset();
}

void Heap::MarkAllocStack(accounting::SpaceBitmap* bitmap, accounting::SpaceSetMap* large_objects,
                          accounting::ObjectStack* stack) {
  mirror::Object** limit = stack->End();
  for (mirror::Object** it = stack->Begin(); it != limit; ++it) {
    const mirror::Object* obj = *it;
    DCHECK(obj != NULL);
    if (LIKELY(bitmap->HasAddress(obj))) {
      bitmap->Set(obj);
    } else {
      large_objects->Set(obj);
    }
  }
}

void Heap::UnMarkAllocStack(accounting::SpaceBitmap* bitmap, accounting::SpaceSetMap* large_objects,
                            accounting::ObjectStack* stack) {
  mirror::Object** limit = stack->End();
  for (mirror::Object** it = stack->Begin(); it != limit; ++it) {
    const mirror::Object* obj = *it;
    DCHECK(obj != NULL);
    if (LIKELY(bitmap->HasAddress(obj))) {
      bitmap->Clear(obj);
    } else {
      large_objects->Clear(obj);
    }
  }
}

collector::GcType Heap::CollectGarbageInternal(collector::GcType gc_type, GcCause gc_cause,
                                               bool clear_soft_references) {
  Thread* self = Thread::Current();

  switch (gc_cause) {
    case kGcCauseForAlloc:
      ATRACE_BEGIN("GC (alloc)");
      break;
    case kGcCauseBackground:
      ATRACE_BEGIN("GC (background)");
      break;
    case kGcCauseExplicit:
      ATRACE_BEGIN("GC (explicit)");
      break;
  }

  ScopedThreadStateChange tsc(self, kWaitingPerformingGc);
  Locks::mutator_lock_->AssertNotHeld(self);

  if (self->IsHandlingStackOverflow()) {
    LOG(WARNING) << "Performing GC on a thread that is handling a stack overflow.";
  }

  // Ensure there is only one GC at a time.
  bool start_collect = false;
  while (!start_collect) {
    {
      MutexLock mu(self, *gc_complete_lock_);
      if (!is_gc_running_) {
        is_gc_running_ = true;
        start_collect = true;
      }
    }
    if (!start_collect) {
      WaitForConcurrentGcToComplete(self);
      // TODO: if another thread beat this one to do the GC, perhaps we should just return here?
      //       Not doing at the moment to ensure soft references are cleared.
    }
  }
  gc_complete_lock_->AssertNotHeld(self);

  if (gc_cause == kGcCauseForAlloc && Runtime::Current()->HasStatsEnabled()) {
    ++Runtime::Current()->GetStats()->gc_for_alloc_count;
    ++Thread::Current()->GetStats()->gc_for_alloc_count;
  }

  uint64_t gc_start_time_ns = NanoTime();
  uint64_t gc_start_size = GetBytesAllocated();
  // Approximate allocation rate in bytes / second.
  if (UNLIKELY(gc_start_time_ns == last_gc_time_ns_)) {
    LOG(WARNING) << "Timers are broken (gc_start_time == last_gc_time_).";
  }
  uint64_t ms_delta = NsToMs(gc_start_time_ns - last_gc_time_ns_);
  if (ms_delta != 0) {
    allocation_rate_ = ((gc_start_size - last_gc_size_) * 1000) / ms_delta;
    VLOG(heap) << "Allocation rate: " << PrettySize(allocation_rate_) << "/s";
  }

  if (gc_type == collector::kGcTypeSticky &&
      alloc_space_->Size() < min_alloc_space_size_for_sticky_gc_) {
    gc_type = collector::kGcTypePartial;
  }

  DCHECK_LT(gc_type, collector::kGcTypeMax);
  DCHECK_NE(gc_type, collector::kGcTypeNone);
  collector::MarkSweep* collector = NULL;
  typedef std::vector<collector::MarkSweep*>::iterator It;
  for (It it = mark_sweep_collectors_.begin(), end = mark_sweep_collectors_.end();
      it != end; ++it) {
    collector::MarkSweep* cur_collector = *it;
    if (cur_collector->IsConcurrent() == concurrent_gc_ && cur_collector->GetGcType() == gc_type) {
      collector = cur_collector;
      break;
    }
  }
  CHECK(collector != NULL)
      << "Could not find garbage collector with concurrent=" << concurrent_gc_
      << " and type=" << gc_type;
  collector->clear_soft_references_ = clear_soft_references;
  collector->Run();
  total_objects_freed_ever_ += collector->GetFreedObjects();
  total_bytes_freed_ever_ += collector->GetFreedBytes();

  const size_t duration = collector->GetDurationNs();
  std::vector<uint64_t> pauses = collector->GetPauseTimes();
  bool was_slow = duration > kSlowGcThreshold ||
      (gc_cause == kGcCauseForAlloc && duration > kLongGcPauseThreshold);
  for (size_t i = 0; i < pauses.size(); ++i) {
    if (pauses[i] > kLongGcPauseThreshold) {
      was_slow = true;
    }
  }

  if (was_slow) {
    const size_t percent_free = GetPercentFree();
    const size_t current_heap_size = GetBytesAllocated();
    const size_t total_memory = GetTotalMemory();
    std::ostringstream pause_string;
    for (size_t i = 0; i < pauses.size(); ++i) {
      pause_string << PrettyDuration((pauses[i] / 1000) * 1000)
                   << ((i != pauses.size() - 1) ? ", " : "");
    }
    LOG(INFO) << gc_cause << " " << collector->GetName()
              << "GC freed " << PrettySize(collector->GetFreedBytes()) << ", "
              << percent_free << "% free, " << PrettySize(current_heap_size) << "/"
              << PrettySize(total_memory) << ", " << "paused " << pause_string.str()
              << " total " << PrettyDuration((duration / 1000) * 1000);
    if (VLOG_IS_ON(heap)) {
      LOG(INFO) << Dumpable<base::NewTimingLogger>(collector->GetTimings());
    }
  }

  {
    MutexLock mu(self, *gc_complete_lock_);
    is_gc_running_ = false;
    last_gc_type_ = gc_type;
    // Wake anyone who may have been waiting for the GC to complete.
    gc_complete_cond_->Broadcast(self);
  }
  // Inform DDMS that a GC completed.
  ATRACE_END();
  Dbg::GcDidFinish();
  return gc_type;
}

void Heap::UpdateAndMarkModUnion(collector::MarkSweep* mark_sweep, base::NewTimingLogger& timings,
                                 collector::GcType gc_type) {
  if (gc_type == collector::kGcTypeSticky) {
    // Don't need to do anything for mod union table in this case since we are only scanning dirty
    // cards.
    return;
  }

  // Update zygote mod union table.
  if (gc_type == collector::kGcTypePartial) {
    timings.NewSplit("UpdateZygoteModUnionTable");
    zygote_mod_union_table_->Update();

    timings.NewSplit("ZygoteMarkReferences");
    zygote_mod_union_table_->MarkReferences(mark_sweep);
  }

  // Processes the cards we cleared earlier and adds their objects into the mod-union table.
  timings.NewSplit("UpdateModUnionTable");
  image_mod_union_table_->Update();

  // Scans all objects in the mod-union table.
  timings.NewSplit("MarkImageToAllocSpaceReferences");
  image_mod_union_table_->MarkReferences(mark_sweep);
}

static void RootMatchesObjectVisitor(const mirror::Object* root, void* arg) {
  mirror::Object* obj = reinterpret_cast<mirror::Object*>(arg);
  if (root == obj) {
    LOG(INFO) << "Object " << obj << " is a root";
  }
}

class ScanVisitor {
 public:
  void operator()(const mirror::Object* obj) const {
    LOG(INFO) << "Would have rescanned object " << obj;
  }
};

// Verify a reference from an object.
class VerifyReferenceVisitor {
 public:
  explicit VerifyReferenceVisitor(Heap* heap)
      SHARED_LOCKS_REQUIRED(Locks::mutator_lock_, Locks::heap_bitmap_lock_)
      : heap_(heap), failed_(false) {}

  bool Failed() const {
    return failed_;
  }

  // TODO: Fix lock analysis to not use NO_THREAD_SAFETY_ANALYSIS, requires support for smarter
  // analysis on visitors.
  void operator()(const mirror::Object* obj, const mirror::Object* ref,
                  const MemberOffset& offset, bool /* is_static */) const
      NO_THREAD_SAFETY_ANALYSIS {
    // Verify that the reference is live.
    if (UNLIKELY(ref != NULL && !IsLive(ref))) {
      accounting::CardTable* card_table = heap_->GetCardTable();
      accounting::ObjectStack* alloc_stack = heap_->allocation_stack_.get();
      accounting::ObjectStack* live_stack = heap_->live_stack_.get();

      if (obj != NULL) {
        byte* card_addr = card_table->CardFromAddr(obj);
        LOG(ERROR) << "Object " << obj << " references dead object " << ref << " at offset " << offset
                   << "\nIsDirty = " << (*card_addr == accounting::CardTable::kCardDirty)
                   << "\nObj type " << PrettyTypeOf(obj)
                   << "\nRef type " << PrettyTypeOf(ref);
        card_table->CheckAddrIsInCardTable(reinterpret_cast<const byte*>(obj));
        void* cover_begin = card_table->AddrFromCard(card_addr);
        void* cover_end = reinterpret_cast<void*>(reinterpret_cast<size_t>(cover_begin) +
            accounting::CardTable::kCardSize);
        LOG(ERROR) << "Card " << reinterpret_cast<void*>(card_addr) << " covers " << cover_begin
            << "-" << cover_end;
        accounting::SpaceBitmap* bitmap = heap_->GetLiveBitmap()->GetContinuousSpaceBitmap(obj);

        // Print out how the object is live.
        if (bitmap != NULL && bitmap->Test(obj)) {
          LOG(ERROR) << "Object " << obj << " found in live bitmap";
        }
        if (alloc_stack->Contains(const_cast<mirror::Object*>(obj))) {
          LOG(ERROR) << "Object " << obj << " found in allocation stack";
        }
        if (live_stack->Contains(const_cast<mirror::Object*>(obj))) {
          LOG(ERROR) << "Object " << obj << " found in live stack";
        }
        // Attempt to see if the card table missed the reference.
        ScanVisitor scan_visitor;
        byte* byte_cover_begin = reinterpret_cast<byte*>(card_table->AddrFromCard(card_addr));
        card_table->Scan(bitmap, byte_cover_begin,
                         byte_cover_begin + accounting::CardTable::kCardSize,
                         scan_visitor, VoidFunctor());

        // Search to see if any of the roots reference our object.
        void* arg = const_cast<void*>(reinterpret_cast<const void*>(obj));
        Runtime::Current()->VisitRoots(&RootMatchesObjectVisitor, arg, false, false);

        // Search to see if any of the roots reference our reference.
        arg = const_cast<void*>(reinterpret_cast<const void*>(ref));
        Runtime::Current()->VisitRoots(&RootMatchesObjectVisitor, arg, false, false);
      } else {
        LOG(ERROR) << "Root references dead object " << ref << "\nRef type " << PrettyTypeOf(ref);
      }
      if (alloc_stack->Contains(const_cast<mirror::Object*>(ref))) {
        LOG(ERROR) << "Reference " << ref << " found in allocation stack!";
      }
      if (live_stack->Contains(const_cast<mirror::Object*>(ref))) {
        LOG(ERROR) << "Reference " << ref << " found in live stack!";
      }
      heap_->image_mod_union_table_->Dump(LOG(ERROR) << "Image mod-union table: ");
      heap_->zygote_mod_union_table_->Dump(LOG(ERROR) << "Zygote mod-union table: ");
      failed_ = true;
    }
  }

  bool IsLive(const mirror::Object* obj) const NO_THREAD_SAFETY_ANALYSIS {
    return heap_->IsLiveObjectLocked(obj);
  }

  static void VerifyRoots(const mirror::Object* root, void* arg) {
    VerifyReferenceVisitor* visitor = reinterpret_cast<VerifyReferenceVisitor*>(arg);
    (*visitor)(NULL, root, MemberOffset(0), true);
  }

 private:
  Heap* const heap_;
  mutable bool failed_;
};

// Verify all references within an object, for use with HeapBitmap::Visit.
class VerifyObjectVisitor {
 public:
  explicit VerifyObjectVisitor(Heap* heap) : heap_(heap), failed_(false) {}

  void operator()(const mirror::Object* obj) const
      SHARED_LOCKS_REQUIRED(Locks::mutator_lock_, Locks::heap_bitmap_lock_) {
    // Note: we are verifying the references in obj but not obj itself, this is because obj must
    // be live or else how did we find it in the live bitmap?
    VerifyReferenceVisitor visitor(heap_);
    collector::MarkSweep::VisitObjectReferences(obj, visitor);
    failed_ = failed_ || visitor.Failed();
  }

  bool Failed() const {
    return failed_;
  }

 private:
  Heap* const heap_;
  mutable bool failed_;
};

// Must do this with mutators suspended since we are directly accessing the allocation stacks.
bool Heap::VerifyHeapReferences() {
  Locks::mutator_lock_->AssertExclusiveHeld(Thread::Current());
  // Lets sort our allocation stacks so that we can efficiently binary search them.
  allocation_stack_->Sort();
  live_stack_->Sort();
  // Perform the verification.
  VerifyObjectVisitor visitor(this);
  Runtime::Current()->VisitRoots(VerifyReferenceVisitor::VerifyRoots, &visitor, false, false);
  GetLiveBitmap()->Visit(visitor);
  // We don't want to verify the objects in the allocation stack since they themselves may be
  // pointing to dead objects if they are not reachable.
  if (visitor.Failed()) {
    DumpSpaces();
    return false;
  }
  return true;
}

class VerifyReferenceCardVisitor {
 public:
  VerifyReferenceCardVisitor(Heap* heap, bool* failed)
      SHARED_LOCKS_REQUIRED(Locks::mutator_lock_,
                            Locks::heap_bitmap_lock_)
      : heap_(heap), failed_(failed) {
  }

  // TODO: Fix lock analysis to not use NO_THREAD_SAFETY_ANALYSIS, requires support for
  // annotalysis on visitors.
  void operator()(const mirror::Object* obj, const mirror::Object* ref, const MemberOffset& offset,
                  bool is_static) const NO_THREAD_SAFETY_ANALYSIS {
    // Filter out class references since changing an object's class does not mark the card as dirty.
    // Also handles large objects, since the only reference they hold is a class reference.
    if (ref != NULL && !ref->IsClass()) {
      accounting::CardTable* card_table = heap_->GetCardTable();
      // If the object is not dirty and it is referencing something in the live stack other than
      // class, then it must be on a dirty card.
      if (!card_table->AddrIsInCardTable(obj)) {
        LOG(ERROR) << "Object " << obj << " is not in the address range of the card table";
        *failed_ = true;
      } else if (!card_table->IsDirty(obj)) {
        // Card should be either kCardDirty if it got re-dirtied after we aged it, or
        // kCardDirty - 1 if it didnt get touched since we aged it.
        accounting::ObjectStack* live_stack = heap_->live_stack_.get();
        if (live_stack->Contains(const_cast<mirror::Object*>(ref))) {
          if (live_stack->Contains(const_cast<mirror::Object*>(obj))) {
            LOG(ERROR) << "Object " << obj << " found in live stack";
          }
          if (heap_->GetLiveBitmap()->Test(obj)) {
            LOG(ERROR) << "Object " << obj << " found in live bitmap";
          }
          LOG(ERROR) << "Object " << obj << " " << PrettyTypeOf(obj)
                    << " references " << ref << " " << PrettyTypeOf(ref) << " in live stack";

          // Print which field of the object is dead.
          if (!obj->IsObjectArray()) {
            const mirror::Class* klass = is_static ? obj->AsClass() : obj->GetClass();
            CHECK(klass != NULL);
            const mirror::ObjectArray<mirror::Field>* fields = is_static ? klass->GetSFields()
                                                                         : klass->GetIFields();
            CHECK(fields != NULL);
            for (int32_t i = 0; i < fields->GetLength(); ++i) {
              const mirror::Field* cur = fields->Get(i);
              if (cur->GetOffset().Int32Value() == offset.Int32Value()) {
                LOG(ERROR) << (is_static ? "Static " : "") << "field in the live stack is "
                          << PrettyField(cur);
                break;
              }
            }
          } else {
            const mirror::ObjectArray<mirror::Object>* object_array =
                obj->AsObjectArray<mirror::Object>();
            for (int32_t i = 0; i < object_array->GetLength(); ++i) {
              if (object_array->Get(i) == ref) {
                LOG(ERROR) << (is_static ? "Static " : "") << "obj[" << i << "] = ref";
              }
            }
          }

          *failed_ = true;
        }
      }
    }
  }

 private:
  Heap* const heap_;
  bool* const failed_;
};

class VerifyLiveStackReferences {
 public:
  explicit VerifyLiveStackReferences(Heap* heap)
      : heap_(heap),
        failed_(false) {}

  void operator()(const mirror::Object* obj) const
      SHARED_LOCKS_REQUIRED(Locks::mutator_lock_, Locks::heap_bitmap_lock_) {
    VerifyReferenceCardVisitor visitor(heap_, const_cast<bool*>(&failed_));
    collector::MarkSweep::VisitObjectReferences(obj, visitor);
  }

  bool Failed() const {
    return failed_;
  }

 private:
  Heap* const heap_;
  bool failed_;
};

bool Heap::VerifyMissingCardMarks() {
  Locks::mutator_lock_->AssertExclusiveHeld(Thread::Current());

  // We need to sort the live stack since we binary search it.
  live_stack_->Sort();
  VerifyLiveStackReferences visitor(this);
  GetLiveBitmap()->Visit(visitor);

  // We can verify objects in the live stack since none of these should reference dead objects.
  for (mirror::Object** it = live_stack_->Begin(); it != live_stack_->End(); ++it) {
    visitor(*it);
  }

  if (visitor.Failed()) {
    DumpSpaces();
    return false;
  }
  return true;
}

void Heap::SwapStacks() {
  allocation_stack_.swap(live_stack_);

  // Sort the live stack so that we can quickly binary search it later.
  if (verify_object_mode_ > kNoHeapVerification) {
    live_stack_->Sort();
  }
}

void Heap::ProcessCards(base::NewTimingLogger& timings) {
  // Clear cards and keep track of cards cleared in the mod-union table.
  typedef std::vector<space::ContinuousSpace*>::iterator It;
  for (It it = continuous_spaces_.begin(), end = continuous_spaces_.end(); it != end; ++it) {
    space::ContinuousSpace* space = *it;
    if (space->IsImageSpace()) {
      timings.NewSplit("ModUnionClearCards");
      image_mod_union_table_->ClearCards(space);
    } else if (space->IsZygoteSpace()) {
      timings.NewSplit("ZygoteModUnionClearCards");
      zygote_mod_union_table_->ClearCards(space);
    } else {
      // No mod union table for the AllocSpace. Age the cards so that the GC knows that these cards
      // were dirty before the GC started.
      timings.NewSplit("AllocSpaceClearCards");
      card_table_->ModifyCardsAtomic(space->Begin(), space->End(), AgeCardVisitor(), VoidFunctor());
    }
  }
}

void Heap::PreGcVerification(collector::GarbageCollector* gc) {
  ThreadList* thread_list = Runtime::Current()->GetThreadList();
  Thread* self = Thread::Current();

  if (verify_pre_gc_heap_) {
    thread_list->SuspendAll();
    {
      ReaderMutexLock mu(self, *Locks::heap_bitmap_lock_);
      if (!VerifyHeapReferences()) {
        LOG(FATAL) << "Pre " << gc->GetName() << " heap verification failed";
      }
    }
    thread_list->ResumeAll();
  }

  // Check that all objects which reference things in the live stack are on dirty cards.
  if (verify_missing_card_marks_) {
    thread_list->SuspendAll();
    {
      ReaderMutexLock mu(self, *Locks::heap_bitmap_lock_);
      SwapStacks();
      // Sort the live stack so that we can quickly binary search it later.
      if (!VerifyMissingCardMarks()) {
        LOG(FATAL) << "Pre " << gc->GetName() << " missing card mark verification failed";
      }
      SwapStacks();
    }
    thread_list->ResumeAll();
  }

  if (verify_mod_union_table_) {
    thread_list->SuspendAll();
    ReaderMutexLock reader_lock(self, *Locks::heap_bitmap_lock_);
    zygote_mod_union_table_->Update();
    zygote_mod_union_table_->Verify();
    image_mod_union_table_->Update();
    image_mod_union_table_->Verify();
    thread_list->ResumeAll();
  }
}

void Heap::PreSweepingGcVerification(collector::GarbageCollector* gc) {
  ThreadList* thread_list = Runtime::Current()->GetThreadList();

  // Called before sweeping occurs since we want to make sure we are not going so reclaim any
  // reachable objects.
  if (verify_post_gc_heap_) {
    Thread* self = Thread::Current();
    CHECK_NE(self->GetState(), kRunnable);
    Locks::mutator_lock_->SharedUnlock(self);
    thread_list->SuspendAll();
    {
      WriterMutexLock mu(self, *Locks::heap_bitmap_lock_);
      // Swapping bound bitmaps does nothing.
      gc->SwapBitmaps();
      if (!VerifyHeapReferences()) {
        LOG(FATAL) << "Post " << gc->GetName() << "GC verification failed";
      }
      gc->SwapBitmaps();
    }
    thread_list->ResumeAll();
    Locks::mutator_lock_->SharedLock(self);
  }
}

void Heap::PostGcVerification(collector::GarbageCollector* gc) {
  Thread* self = Thread::Current();

  if (verify_system_weaks_) {
    ReaderMutexLock mu(self, *Locks::heap_bitmap_lock_);
    collector::MarkSweep* mark_sweep = down_cast<collector::MarkSweep*>(gc);
    mark_sweep->VerifySystemWeaks();
  }
}

collector::GcType Heap::WaitForConcurrentGcToComplete(Thread* self) {
  collector::GcType last_gc_type = collector::kGcTypeNone;
  if (concurrent_gc_) {
    ATRACE_BEGIN("GC: Wait For Concurrent");
    bool do_wait;
    uint64_t wait_start = NanoTime();
    {
      // Check if GC is running holding gc_complete_lock_.
      MutexLock mu(self, *gc_complete_lock_);
      do_wait = is_gc_running_;
    }
    if (do_wait) {
      uint64_t wait_time;
      // We must wait, change thread state then sleep on gc_complete_cond_;
      ScopedThreadStateChange tsc(Thread::Current(), kWaitingForGcToComplete);
      {
        MutexLock mu(self, *gc_complete_lock_);
        while (is_gc_running_) {
          gc_complete_cond_->Wait(self);
        }
        last_gc_type = last_gc_type_;
        wait_time = NanoTime() - wait_start;
        total_wait_time_ += wait_time;
      }
      if (wait_time > kLongGcPauseThreshold) {
        LOG(INFO) << "WaitForConcurrentGcToComplete blocked for " << PrettyDuration(wait_time);
      }
    }
    ATRACE_END();
  }
  return last_gc_type;
}

void Heap::DumpForSigQuit(std::ostream& os) {
  os << "Heap: " << GetPercentFree() << "% free, " << PrettySize(GetBytesAllocated()) << "/"
     << PrettySize(GetTotalMemory()) << "; " << GetObjectsAllocated() << " objects\n";
  DumpGcPerformanceInfo(os);
}

size_t Heap::GetPercentFree() {
  return static_cast<size_t>(100.0f * static_cast<float>(GetFreeMemory()) / GetTotalMemory());
}

void Heap::SetIdealFootprint(size_t max_allowed_footprint) {
  if (max_allowed_footprint > GetMaxMemory()) {
    VLOG(gc) << "Clamp target GC heap from " << PrettySize(max_allowed_footprint) << " to "
             << PrettySize(GetMaxMemory());
    max_allowed_footprint = GetMaxMemory();
  }
  max_allowed_footprint_ = max_allowed_footprint;
}

void Heap::UpdateMaxNativeFootprint() {
  size_t native_size = native_bytes_allocated_;
  // TODO: Tune the native heap utilization to be a value other than the java heap utilization.
  size_t target_size = native_size / GetTargetHeapUtilization();
  if (target_size > native_size + max_free_) {
    target_size = native_size + max_free_;
  } else if (target_size < native_size + min_free_) {
    target_size = native_size + min_free_;
  }
  native_footprint_gc_watermark_ = target_size;
  native_footprint_limit_ = 2 * target_size - native_size;
}

void Heap::GrowForUtilization(collector::GcType gc_type, uint64_t gc_duration) {
  // We know what our utilization is at this moment.
  // This doesn't actually resize any memory. It just lets the heap grow more when necessary.
  const size_t bytes_allocated = GetBytesAllocated();
  last_gc_size_ = bytes_allocated;
  last_gc_time_ns_ = NanoTime();

  size_t target_size;
  if (gc_type != collector::kGcTypeSticky) {
    // Grow the heap for non sticky GC.
    target_size = bytes_allocated / GetTargetHeapUtilization();
    if (target_size > bytes_allocated + max_free_) {
      target_size = bytes_allocated + max_free_;
    } else if (target_size < bytes_allocated + min_free_) {
      target_size = bytes_allocated + min_free_;
    }
    next_gc_type_ = collector::kGcTypeSticky;
  } else {
    // Based on how close the current heap size is to the target size, decide
    // whether or not to do a partial or sticky GC next.
    if (bytes_allocated + min_free_ <= max_allowed_footprint_) {
      next_gc_type_ = collector::kGcTypeSticky;
    } else {
      next_gc_type_ = collector::kGcTypePartial;
    }

    // If we have freed enough memory, shrink the heap back down.
    if (bytes_allocated + max_free_ < max_allowed_footprint_) {
      target_size = bytes_allocated + max_free_;
    } else {
      target_size = std::max(bytes_allocated, max_allowed_footprint_);
    }
  }
  SetIdealFootprint(target_size);

  // Calculate when to perform the next ConcurrentGC.
  if (concurrent_gc_) {
    // Calculate the estimated GC duration.
    double gc_duration_seconds = NsToMs(gc_duration) / 1000.0;
    // Estimate how many remaining bytes we will have when we need to start the next GC.
    size_t remaining_bytes = allocation_rate_ * gc_duration_seconds;
    remaining_bytes = std::max(remaining_bytes, kMinConcurrentRemainingBytes);
    if (UNLIKELY(remaining_bytes > max_allowed_footprint_)) {
      // A never going to happen situation that from the estimated allocation rate we will exceed
      // the applications entire footprint with the given estimated allocation rate. Schedule
      // another GC straight away.
      concurrent_start_bytes_ = bytes_allocated;
    } else {
      // Start a concurrent GC when we get close to the estimated remaining bytes. When the
      // allocation rate is very high, remaining_bytes could tell us that we should start a GC
      // right away.
      concurrent_start_bytes_ = std::max(max_allowed_footprint_ - remaining_bytes, bytes_allocated);
    }
    DCHECK_LE(concurrent_start_bytes_, max_allowed_footprint_);
    DCHECK_LE(max_allowed_footprint_, growth_limit_);
  }

  UpdateMaxNativeFootprint();
}

void Heap::ClearGrowthLimit() {
  growth_limit_ = capacity_;
  alloc_space_->ClearGrowthLimit();
}

void Heap::SetReferenceOffsets(MemberOffset reference_referent_offset,
                                MemberOffset reference_queue_offset,
                                MemberOffset reference_queueNext_offset,
                                MemberOffset reference_pendingNext_offset,
                                MemberOffset finalizer_reference_zombie_offset) {
  reference_referent_offset_ = reference_referent_offset;
  reference_queue_offset_ = reference_queue_offset;
  reference_queueNext_offset_ = reference_queueNext_offset;
  reference_pendingNext_offset_ = reference_pendingNext_offset;
  finalizer_reference_zombie_offset_ = finalizer_reference_zombie_offset;
  CHECK_NE(reference_referent_offset_.Uint32Value(), 0U);
  CHECK_NE(reference_queue_offset_.Uint32Value(), 0U);
  CHECK_NE(reference_queueNext_offset_.Uint32Value(), 0U);
  CHECK_NE(reference_pendingNext_offset_.Uint32Value(), 0U);
  CHECK_NE(finalizer_reference_zombie_offset_.Uint32Value(), 0U);
}

mirror::Object* Heap::GetReferenceReferent(mirror::Object* reference) {
  DCHECK(reference != NULL);
  DCHECK_NE(reference_referent_offset_.Uint32Value(), 0U);
  return reference->GetFieldObject<mirror::Object*>(reference_referent_offset_, true);
}

void Heap::ClearReferenceReferent(mirror::Object* reference) {
  DCHECK(reference != NULL);
  DCHECK_NE(reference_referent_offset_.Uint32Value(), 0U);
  reference->SetFieldObject(reference_referent_offset_, NULL, true);
}

// Returns true if the reference object has not yet been enqueued.
bool Heap::IsEnqueuable(const mirror::Object* ref) {
  DCHECK(ref != NULL);
  const mirror::Object* queue =
      ref->GetFieldObject<mirror::Object*>(reference_queue_offset_, false);
  const mirror::Object* queue_next =
      ref->GetFieldObject<mirror::Object*>(reference_queueNext_offset_, false);
  return (queue != NULL) && (queue_next == NULL);
}

void Heap::EnqueueReference(mirror::Object* ref, mirror::Object** cleared_reference_list) {
  DCHECK(ref != NULL);
  CHECK(ref->GetFieldObject<mirror::Object*>(reference_queue_offset_, false) != NULL);
  CHECK(ref->GetFieldObject<mirror::Object*>(reference_queueNext_offset_, false) == NULL);
  EnqueuePendingReference(ref, cleared_reference_list);
}

void Heap::EnqueuePendingReference(mirror::Object* ref, mirror::Object** list) {
  DCHECK(ref != NULL);
  DCHECK(list != NULL);

  // TODO: Remove this lock, use atomic stacks for storing references.
  MutexLock mu(Thread::Current(), *reference_queue_lock_);
  if (*list == NULL) {
    ref->SetFieldObject(reference_pendingNext_offset_, ref, false);
    *list = ref;
  } else {
    mirror::Object* head =
        (*list)->GetFieldObject<mirror::Object*>(reference_pendingNext_offset_, false);
    ref->SetFieldObject(reference_pendingNext_offset_, head, false);
    (*list)->SetFieldObject(reference_pendingNext_offset_, ref, false);
  }
}

mirror::Object* Heap::DequeuePendingReference(mirror::Object** list) {
  DCHECK(list != NULL);
  DCHECK(*list != NULL);
  mirror::Object* head = (*list)->GetFieldObject<mirror::Object*>(reference_pendingNext_offset_,
                                                                  false);
  mirror::Object* ref;

  // Note: the following code is thread-safe because it is only called from ProcessReferences which
  // is single threaded.
  if (*list == head) {
    ref = *list;
    *list = NULL;
  } else {
    mirror::Object* next = head->GetFieldObject<mirror::Object*>(reference_pendingNext_offset_,
                                                                 false);
    (*list)->SetFieldObject(reference_pendingNext_offset_, next, false);
    ref = head;
  }
  ref->SetFieldObject(reference_pendingNext_offset_, NULL, false);
  return ref;
}

void Heap::AddFinalizerReference(Thread* self, mirror::Object* object) {
  ScopedObjectAccess soa(self);
  JValue result;
  ArgArray arg_array(NULL, 0);
  arg_array.Append(reinterpret_cast<uint32_t>(object));
  soa.DecodeMethod(WellKnownClasses::java_lang_ref_FinalizerReference_add)->Invoke(self,
      arg_array.GetArray(), arg_array.GetNumBytes(), &result, 'V');
}

void Heap::EnqueueClearedReferences(mirror::Object** cleared) {
  DCHECK(cleared != NULL);
  if (*cleared != NULL) {
    // When a runtime isn't started there are no reference queues to care about so ignore.
    if (LIKELY(Runtime::Current()->IsStarted())) {
      ScopedObjectAccess soa(Thread::Current());
      JValue result;
      ArgArray arg_array(NULL, 0);
      arg_array.Append(reinterpret_cast<uint32_t>(*cleared));
      soa.DecodeMethod(WellKnownClasses::java_lang_ref_ReferenceQueue_add)->Invoke(soa.Self(),
          arg_array.GetArray(), arg_array.GetNumBytes(), &result, 'V');
    }
    *cleared = NULL;
  }
}

void Heap::RequestConcurrentGC(Thread* self) {
  // Make sure that we can do a concurrent GC.
  Runtime* runtime = Runtime::Current();
  DCHECK(concurrent_gc_);
  if (runtime == NULL || !runtime->IsFinishedStarting() ||
      !runtime->IsConcurrentGcEnabled()) {
    return;
  }
  {
    MutexLock mu(self, *Locks::runtime_shutdown_lock_);
    if (runtime->IsShuttingDown()) {
      return;
    }
  }
  if (self->IsHandlingStackOverflow()) {
    return;
  }

  // We already have a request pending, no reason to start more until we update
  // concurrent_start_bytes_.
  concurrent_start_bytes_ = std::numeric_limits<size_t>::max();

  JNIEnv* env = self->GetJniEnv();
  DCHECK(WellKnownClasses::java_lang_Daemons != NULL);
  DCHECK(WellKnownClasses::java_lang_Daemons_requestGC != NULL);
  env->CallStaticVoidMethod(WellKnownClasses::java_lang_Daemons,
                            WellKnownClasses::java_lang_Daemons_requestGC);
  CHECK(!env->ExceptionCheck());
}

void Heap::ConcurrentGC(Thread* self) {
  {
    MutexLock mu(self, *Locks::runtime_shutdown_lock_);
    if (Runtime::Current()->IsShuttingDown()) {
      return;
    }
  }

  // Wait for any GCs currently running to finish.
  if (WaitForConcurrentGcToComplete(self) == collector::kGcTypeNone) {
    CollectGarbageInternal(next_gc_type_, kGcCauseBackground, false);
  }
}

void Heap::RequestHeapTrim() {
  // GC completed and now we must decide whether to request a heap trim (advising pages back to the
  // kernel) or not. Issuing a request will also cause trimming of the libc heap. As a trim scans
  // a space it will hold its lock and can become a cause of jank.
  // Note, the large object space self trims and the Zygote space was trimmed and unchanging since
  // forking.

  // We don't have a good measure of how worthwhile a trim might be. We can't use the live bitmap
  // because that only marks object heads, so a large array looks like lots of empty space. We
  // don't just call dlmalloc all the time, because the cost of an _attempted_ trim is proportional
  // to utilization (which is probably inversely proportional to how much benefit we can expect).
  // We could try mincore(2) but that's only a measure of how many pages we haven't given away,
  // not how much use we're making of those pages.
  uint64_t ms_time = MilliTime();
  float utilization =
      static_cast<float>(alloc_space_->GetBytesAllocated()) / alloc_space_->Size();
  if ((utilization > 0.75f) || ((ms_time - last_trim_time_ms_) < 2 * 1000)) {
    // Don't bother trimming the alloc space if it's more than 75% utilized, or if a
    // heap trim occurred in the last two seconds.
    return;
  }

  Thread* self = Thread::Current();
  {
    MutexLock mu(self, *Locks::runtime_shutdown_lock_);
    Runtime* runtime = Runtime::Current();
    if (runtime == NULL || !runtime->IsFinishedStarting() || runtime->IsShuttingDown()) {
      // Heap trimming isn't supported without a Java runtime or Daemons (such as at dex2oat time)
      // Also: we do not wish to start a heap trim if the runtime is shutting down (a racy check
      // as we don't hold the lock while requesting the trim).
      return;
    }
  }

  SchedPolicy policy;
  get_sched_policy(self->GetTid(), &policy);
  if (policy == SP_FOREGROUND || policy == SP_AUDIO_APP) {
    // Don't trim the heap if we are a foreground or audio app.
    return;
  }

  last_trim_time_ms_ = ms_time;
  JNIEnv* env = self->GetJniEnv();
  DCHECK(WellKnownClasses::java_lang_Daemons != NULL);
  DCHECK(WellKnownClasses::java_lang_Daemons_requestHeapTrim != NULL);
  env->CallStaticVoidMethod(WellKnownClasses::java_lang_Daemons,
                            WellKnownClasses::java_lang_Daemons_requestHeapTrim);
  CHECK(!env->ExceptionCheck());
}

size_t Heap::Trim() {
  // Handle a requested heap trim on a thread outside of the main GC thread.
  return alloc_space_->Trim();
}

bool Heap::IsGCRequestPending() const {
  return concurrent_start_bytes_ != std::numeric_limits<size_t>::max();
}

void Heap::RegisterNativeAllocation(int bytes) {
  // Total number of native bytes allocated.
  native_bytes_allocated_.fetch_add(bytes);
  Thread* self = Thread::Current();
  if (static_cast<size_t>(native_bytes_allocated_) > native_footprint_gc_watermark_) {
    // The second watermark is higher than the gc watermark. If you hit this it means you are
    // allocating native objects faster than the GC can keep up with.
    if (static_cast<size_t>(native_bytes_allocated_) > native_footprint_limit_) {
        JNIEnv* env = self->GetJniEnv();
        // Can't do this in WellKnownClasses::Init since System is not properly set up at that
        // point.
        if (WellKnownClasses::java_lang_System_runFinalization == NULL) {
          DCHECK(WellKnownClasses::java_lang_System != NULL);
          WellKnownClasses::java_lang_System_runFinalization =
              CacheMethod(env, WellKnownClasses::java_lang_System, true, "runFinalization", "()V");
          assert(WellKnownClasses::java_lang_System_runFinalization != NULL);
        }
        if (WaitForConcurrentGcToComplete(self) != collector::kGcTypeNone) {
          // Just finished a GC, attempt to run finalizers.
          env->CallStaticVoidMethod(WellKnownClasses::java_lang_System,
                                    WellKnownClasses::java_lang_System_runFinalization);
          CHECK(!env->ExceptionCheck());
        }

        // If we still are over the watermark, attempt a GC for alloc and run finalizers.
        if (static_cast<size_t>(native_bytes_allocated_) > native_footprint_limit_) {
          CollectGarbageInternal(collector::kGcTypePartial, kGcCauseForAlloc, false);
          env->CallStaticVoidMethod(WellKnownClasses::java_lang_System,
                                    WellKnownClasses::java_lang_System_runFinalization);
          CHECK(!env->ExceptionCheck());
        }
        // We have just run finalizers, update the native watermark since it is very likely that
        // finalizers released native managed allocations.
        UpdateMaxNativeFootprint();
    } else {
      if (!IsGCRequestPending()) {
        RequestConcurrentGC(self);
      }
    }
  }
}

void Heap::RegisterNativeFree(int bytes) {
  int expected_size, new_size;
  do {
      expected_size = native_bytes_allocated_.load();
      new_size = expected_size - bytes;
      if (new_size < 0) {
        ThrowRuntimeException("attempted to free %d native bytes with only %d native bytes registered as allocated",
                              bytes, expected_size);
        break;
      }
  } while (!native_bytes_allocated_.compare_and_swap(expected_size, new_size));
}

}  // namespace gc
}  // namespace art<|MERGE_RESOLUTION|>--- conflicted
+++ resolved
@@ -87,11 +87,8 @@
       total_objects_freed_ever_(0),
       large_object_threshold_(3 * kPageSize),
       num_bytes_allocated_(0),
-<<<<<<< HEAD
       native_bytes_allocated_(0),
-=======
       process_state_(PROCESS_STATE_TOP),
->>>>>>> 3da08f4d
       verify_missing_card_marks_(false),
       verify_system_weaks_(false),
       verify_pre_gc_heap_(false),
