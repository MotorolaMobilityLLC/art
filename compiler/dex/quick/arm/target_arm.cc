/*
 * Copyright (C) 2011 The Android Open Source Project
 *
 * Licensed under the Apache License, Version 2.0 (the "License");
 * you may not use this file except in compliance with the License.
 * You may obtain a copy of the License at
 *
 *      http://www.apache.org/licenses/LICENSE-2.0
 *
 * Unless required by applicable law or agreed to in writing, software
 * distributed under the License is distributed on an "AS IS" BASIS,
 * WITHOUT WARRANTIES OR CONDITIONS OF ANY KIND, either express or implied.
 * See the License for the specific language governing permissions and
 * limitations under the License.
 */

#include "codegen_arm.h"

#include <inttypes.h>

#include <string>

#include "backend_arm.h"
#include "dex/compiler_internals.h"
#include "dex/quick/mir_to_lir-inl.h"

namespace art {

#ifdef ARM_R4_SUSPEND_FLAG
static constexpr RegStorage core_regs_arr[] =
    {rs_r0, rs_r1, rs_r2, rs_r3, rs_rARM_SUSPEND, rs_r5, rs_r6, rs_r7, rs_r8, rs_rARM_SELF,
     rs_r10, rs_r11, rs_r12, rs_rARM_SP, rs_rARM_LR, rs_rARM_PC};
#else
static constexpr RegStorage core_regs_arr[] =
    {rs_r0, rs_r1, rs_r2, rs_r3, rs_r4, rs_r5, rs_r6, rs_r7, rs_r8, rs_rARM_SELF,
     rs_r10, rs_r11, rs_r12, rs_rARM_SP, rs_rARM_LR, rs_rARM_PC};
#endif
static constexpr RegStorage sp_regs_arr[] =
    {rs_fr0, rs_fr1, rs_fr2, rs_fr3, rs_fr4, rs_fr5, rs_fr6, rs_fr7, rs_fr8, rs_fr9, rs_fr10,
     rs_fr11, rs_fr12, rs_fr13, rs_fr14, rs_fr15, rs_fr16, rs_fr17, rs_fr18, rs_fr19, rs_fr20,
     rs_fr21, rs_fr22, rs_fr23, rs_fr24, rs_fr25, rs_fr26, rs_fr27, rs_fr28, rs_fr29, rs_fr30,
     rs_fr31};
static constexpr RegStorage dp_regs_arr[] =
    {rs_dr0, rs_dr1, rs_dr2, rs_dr3, rs_dr4, rs_dr5, rs_dr6, rs_dr7, rs_dr8, rs_dr9, rs_dr10,
     rs_dr11, rs_dr12, rs_dr13, rs_dr14, rs_dr15};
#ifdef ARM_R4_SUSPEND_FLAG
static constexpr RegStorage reserved_regs_arr[] =
    {rs_rARM_SUSPEND, rs_rARM_SELF, rs_rARM_SP, rs_rARM_LR, rs_rARM_PC};
static constexpr RegStorage core_temps_arr[] = {rs_r0, rs_r1, rs_r2, rs_r3, rs_r12};
#else
static constexpr RegStorage reserved_regs_arr[] =
    {rs_rARM_SELF, rs_rARM_SP, rs_rARM_LR, rs_rARM_PC};
static constexpr RegStorage core_temps_arr[] = {rs_r0, rs_r1, rs_r2, rs_r3, rs_r4, rs_r12};
#endif
static constexpr RegStorage sp_temps_arr[] =
    {rs_fr0, rs_fr1, rs_fr2, rs_fr3, rs_fr4, rs_fr5, rs_fr6, rs_fr7, rs_fr8, rs_fr9, rs_fr10,
     rs_fr11, rs_fr12, rs_fr13, rs_fr14, rs_fr15};
static constexpr RegStorage dp_temps_arr[] =
    {rs_dr0, rs_dr1, rs_dr2, rs_dr3, rs_dr4, rs_dr5, rs_dr6, rs_dr7};

static constexpr ArrayRef<const RegStorage> empty_pool;
static constexpr ArrayRef<const RegStorage> core_regs(core_regs_arr);
static constexpr ArrayRef<const RegStorage> sp_regs(sp_regs_arr);
static constexpr ArrayRef<const RegStorage> dp_regs(dp_regs_arr);
static constexpr ArrayRef<const RegStorage> reserved_regs(reserved_regs_arr);
static constexpr ArrayRef<const RegStorage> core_temps(core_temps_arr);
static constexpr ArrayRef<const RegStorage> sp_temps(sp_temps_arr);
static constexpr ArrayRef<const RegStorage> dp_temps(dp_temps_arr);

RegLocation ArmMir2Lir::LocCReturn() {
  return arm_loc_c_return;
}

RegLocation ArmMir2Lir::LocCReturnRef() {
  return arm_loc_c_return;
}

RegLocation ArmMir2Lir::LocCReturnWide() {
  return arm_loc_c_return_wide;
}

RegLocation ArmMir2Lir::LocCReturnFloat() {
  return arm_loc_c_return_float;
}

RegLocation ArmMir2Lir::LocCReturnDouble() {
  return arm_loc_c_return_double;
}

// Return a target-dependent special register.
RegStorage ArmMir2Lir::TargetReg(SpecialTargetRegister reg) {
  RegStorage res_reg;
  switch (reg) {
    case kSelf: res_reg = rs_rARM_SELF; break;
#ifdef ARM_R4_SUSPEND_FLAG
    case kSuspend: res_reg =  rs_rARM_SUSPEND; break;
#else
    case kSuspend: res_reg = RegStorage::InvalidReg(); break;
#endif
    case kLr: res_reg =  rs_rARM_LR; break;
    case kPc: res_reg =  rs_rARM_PC; break;
    case kSp: res_reg =  rs_rARM_SP; break;
    case kArg0: res_reg = rs_r0; break;
    case kArg1: res_reg = rs_r1; break;
    case kArg2: res_reg = rs_r2; break;
    case kArg3: res_reg = rs_r3; break;
    case kFArg0: res_reg = kArm32QuickCodeUseSoftFloat ? rs_r0 : rs_fr0; break;
    case kFArg1: res_reg = kArm32QuickCodeUseSoftFloat ? rs_r1 : rs_fr1; break;
    case kFArg2: res_reg = kArm32QuickCodeUseSoftFloat ? rs_r2 : rs_fr2; break;
    case kFArg3: res_reg = kArm32QuickCodeUseSoftFloat ? rs_r3 : rs_fr3; break;
    case kFArg4: res_reg = kArm32QuickCodeUseSoftFloat ? RegStorage::InvalidReg() : rs_fr4; break;
    case kFArg5: res_reg = kArm32QuickCodeUseSoftFloat ? RegStorage::InvalidReg() : rs_fr5; break;
    case kFArg6: res_reg = kArm32QuickCodeUseSoftFloat ? RegStorage::InvalidReg() : rs_fr6; break;
    case kFArg7: res_reg = kArm32QuickCodeUseSoftFloat ? RegStorage::InvalidReg() : rs_fr7; break;
    case kFArg8: res_reg = kArm32QuickCodeUseSoftFloat ? RegStorage::InvalidReg() : rs_fr8; break;
    case kFArg9: res_reg = kArm32QuickCodeUseSoftFloat ? RegStorage::InvalidReg() : rs_fr9; break;
    case kFArg10: res_reg = kArm32QuickCodeUseSoftFloat ? RegStorage::InvalidReg() : rs_fr10; break;
    case kFArg11: res_reg = kArm32QuickCodeUseSoftFloat ? RegStorage::InvalidReg() : rs_fr11; break;
    case kFArg12: res_reg = kArm32QuickCodeUseSoftFloat ? RegStorage::InvalidReg() : rs_fr12; break;
    case kFArg13: res_reg = kArm32QuickCodeUseSoftFloat ? RegStorage::InvalidReg() : rs_fr13; break;
    case kFArg14: res_reg = kArm32QuickCodeUseSoftFloat ? RegStorage::InvalidReg() : rs_fr14; break;
    case kFArg15: res_reg = kArm32QuickCodeUseSoftFloat ? RegStorage::InvalidReg() : rs_fr15; break;
    case kRet0: res_reg = rs_r0; break;
    case kRet1: res_reg = rs_r1; break;
    case kInvokeTgt: res_reg = rs_rARM_LR; break;
    case kHiddenArg: res_reg = rs_r12; break;
    case kHiddenFpArg: res_reg = RegStorage::InvalidReg(); break;
    case kCount: res_reg = RegStorage::InvalidReg(); break;
    default: res_reg = RegStorage::InvalidReg();
  }
  return res_reg;
}

/*
 * Decode the register id.
 */
ResourceMask ArmMir2Lir::GetRegMaskCommon(const RegStorage& reg) const {
  return GetRegMaskArm(reg);
}

constexpr ResourceMask ArmMir2Lir::GetRegMaskArm(RegStorage reg) {
  return reg.IsDouble()
      /* Each double register is equal to a pair of single-precision FP registers */
      ? ResourceMask::TwoBits(reg.GetRegNum() * 2 + kArmFPReg0)
      : ResourceMask::Bit(reg.IsSingle() ? reg.GetRegNum() + kArmFPReg0 : reg.GetRegNum());
}

constexpr ResourceMask ArmMir2Lir::EncodeArmRegList(int reg_list) {
  return ResourceMask::RawMask(static_cast<uint64_t >(reg_list), 0u);
}

constexpr ResourceMask ArmMir2Lir::EncodeArmRegFpcsList(int reg_list) {
  return ResourceMask::RawMask(static_cast<uint64_t >(reg_list) << kArmFPReg16, 0u);
}

ResourceMask ArmMir2Lir::GetPCUseDefEncoding() const {
  return ResourceMask::Bit(kArmRegPC);
}

// Thumb2 specific setup.  TODO: inline?:
void ArmMir2Lir::SetupTargetResourceMasks(LIR* lir, uint64_t flags,
                                          ResourceMask* use_mask, ResourceMask* def_mask) {
  DCHECK_EQ(cu_->instruction_set, kThumb2);
  DCHECK(!lir->flags.use_def_invalid);

  int opcode = lir->opcode;

  // These flags are somewhat uncommon - bypass if we can.
  if ((flags & (REG_DEF_SP | REG_USE_SP | REG_DEF_LIST0 | REG_DEF_LIST1 |
                REG_DEF_FPCS_LIST0 | REG_DEF_FPCS_LIST2 | REG_USE_PC | IS_IT | REG_USE_LIST0 |
                REG_USE_LIST1 | REG_USE_FPCS_LIST0 | REG_USE_FPCS_LIST2 | REG_DEF_LR)) != 0) {
    if (flags & REG_DEF_SP) {
      def_mask->SetBit(kArmRegSP);
    }

    if (flags & REG_USE_SP) {
      use_mask->SetBit(kArmRegSP);
    }

    if (flags & REG_DEF_LIST0) {
      def_mask->SetBits(EncodeArmRegList(lir->operands[0]));
    }

    if (flags & REG_DEF_LIST1) {
      def_mask->SetBits(EncodeArmRegList(lir->operands[1]));
    }

    if (flags & REG_DEF_FPCS_LIST0) {
      def_mask->SetBits(EncodeArmRegList(lir->operands[0]));
    }

    if (flags & REG_DEF_FPCS_LIST2) {
      for (int i = 0; i < lir->operands[2]; i++) {
        SetupRegMask(def_mask, lir->operands[1] + i);
      }
    }

    if (flags & REG_USE_PC) {
      use_mask->SetBit(kArmRegPC);
    }

    /* Conservatively treat the IT block */
    if (flags & IS_IT) {
      *def_mask = kEncodeAll;
    }

    if (flags & REG_USE_LIST0) {
      use_mask->SetBits(EncodeArmRegList(lir->operands[0]));
    }

    if (flags & REG_USE_LIST1) {
      use_mask->SetBits(EncodeArmRegList(lir->operands[1]));
    }

    if (flags & REG_USE_FPCS_LIST0) {
      use_mask->SetBits(EncodeArmRegList(lir->operands[0]));
    }

    if (flags & REG_USE_FPCS_LIST2) {
      for (int i = 0; i < lir->operands[2]; i++) {
        SetupRegMask(use_mask, lir->operands[1] + i);
      }
    }
    /* Fixup for kThumbPush/lr and kThumbPop/pc */
    if (opcode == kThumbPush || opcode == kThumbPop) {
      constexpr ResourceMask r8Mask = GetRegMaskArm(rs_r8);
      if ((opcode == kThumbPush) && (use_mask->Intersects(r8Mask))) {
        use_mask->ClearBits(r8Mask);
        use_mask->SetBit(kArmRegLR);
      } else if ((opcode == kThumbPop) && (def_mask->Intersects(r8Mask))) {
        def_mask->ClearBits(r8Mask);
        def_mask->SetBit(kArmRegPC);;
      }
    }
    if (flags & REG_DEF_LR) {
      def_mask->SetBit(kArmRegLR);
    }
  }
}

ArmConditionCode ArmMir2Lir::ArmConditionEncoding(ConditionCode ccode) {
  ArmConditionCode res;
  switch (ccode) {
    case kCondEq: res = kArmCondEq; break;
    case kCondNe: res = kArmCondNe; break;
    case kCondCs: res = kArmCondCs; break;
    case kCondCc: res = kArmCondCc; break;
    case kCondUlt: res = kArmCondCc; break;
    case kCondUge: res = kArmCondCs; break;
    case kCondMi: res = kArmCondMi; break;
    case kCondPl: res = kArmCondPl; break;
    case kCondVs: res = kArmCondVs; break;
    case kCondVc: res = kArmCondVc; break;
    case kCondHi: res = kArmCondHi; break;
    case kCondLs: res = kArmCondLs; break;
    case kCondGe: res = kArmCondGe; break;
    case kCondLt: res = kArmCondLt; break;
    case kCondGt: res = kArmCondGt; break;
    case kCondLe: res = kArmCondLe; break;
    case kCondAl: res = kArmCondAl; break;
    case kCondNv: res = kArmCondNv; break;
    default:
      LOG(FATAL) << "Bad condition code " << ccode;
      res = static_cast<ArmConditionCode>(0);  // Quiet gcc
  }
  return res;
}

static const char* core_reg_names[16] = {
  "r0",
  "r1",
  "r2",
  "r3",
  "r4",
  "r5",
  "r6",
  "r7",
  "r8",
  "rSELF",
  "r10",
  "r11",
  "r12",
  "sp",
  "lr",
  "pc",
};


static const char* shift_names[4] = {
  "lsl",
  "lsr",
  "asr",
  "ror"};

/* Decode and print a ARM register name */
static char* DecodeRegList(int opcode, int vector, char* buf, size_t buf_size) {
  int i;
  bool printed = false;
  buf[0] = 0;
  for (i = 0; i < 16; i++, vector >>= 1) {
    if (vector & 0x1) {
      int reg_id = i;
      if (opcode == kThumbPush && i == 8) {
        reg_id = rs_rARM_LR.GetRegNum();
      } else if (opcode == kThumbPop && i == 8) {
        reg_id = rs_rARM_PC.GetRegNum();
      }
      if (printed) {
        snprintf(buf + strlen(buf), buf_size - strlen(buf), ", r%d", reg_id);
      } else {
        printed = true;
        snprintf(buf, buf_size, "r%d", reg_id);
      }
    }
  }
  return buf;
}

static char*  DecodeFPCSRegList(int count, int base, char* buf, size_t buf_size) {
  snprintf(buf, buf_size, "s%d", base);
  for (int i = 1; i < count; i++) {
    snprintf(buf + strlen(buf), buf_size - strlen(buf), ", s%d", base + i);
  }
  return buf;
}

static int32_t ExpandImmediate(int value) {
  int32_t mode = (value & 0xf00) >> 8;
  uint32_t bits = value & 0xff;
  switch (mode) {
    case 0:
      return bits;
     case 1:
      return (bits << 16) | bits;
     case 2:
      return (bits << 24) | (bits << 8);
     case 3:
      return (bits << 24) | (bits << 16) | (bits << 8) | bits;
    default:
      break;
  }
  bits = (bits | 0x80) << 24;
  return bits >> (((value & 0xf80) >> 7) - 8);
}

const char* cc_names[] = {"eq", "ne", "cs", "cc", "mi", "pl", "vs", "vc",
                         "hi", "ls", "ge", "lt", "gt", "le", "al", "nv"};
/*
 * Interpret a format string and build a string no longer than size
 * See format key in Assemble.c.
 */
std::string ArmMir2Lir::BuildInsnString(const char* fmt, LIR* lir, unsigned char* base_addr) {
  std::string buf;
  int i;
  const char* fmt_end = &fmt[strlen(fmt)];
  char tbuf[256];
  const char* name;
  char nc;
  while (fmt < fmt_end) {
    int operand;
    if (*fmt == '!') {
      fmt++;
      DCHECK_LT(fmt, fmt_end);
      nc = *fmt++;
      if (nc == '!') {
        strcpy(tbuf, "!");
      } else {
         DCHECK_LT(fmt, fmt_end);
         DCHECK_LT(static_cast<unsigned>(nc-'0'), 4U);
         operand = lir->operands[nc-'0'];
         switch (*fmt++) {
           case 'H':
             if (operand != 0) {
               snprintf(tbuf, arraysize(tbuf), ", %s %d", shift_names[operand & 0x3], operand >> 2);
             } else {
               strcpy(tbuf, "");
             }
             break;
           case 'B':
             switch (operand) {
               case kSY:
                 name = "sy";
                 break;
               case kST:
                 name = "st";
                 break;
               case kISH:
                 name = "ish";
                 break;
               case kISHST:
                 name = "ishst";
                 break;
               case kNSH:
                 name = "nsh";
                 break;
               case kNSHST:
                 name = "shst";
                 break;
               default:
                 name = "DecodeError2";
                 break;
             }
             strcpy(tbuf, name);
             break;
           case 'b':
             strcpy(tbuf, "0000");
             for (i = 3; i >= 0; i--) {
               tbuf[i] += operand & 1;
               operand >>= 1;
             }
             break;
           case 'n':
             operand = ~ExpandImmediate(operand);
             snprintf(tbuf, arraysize(tbuf), "%d [%#x]", operand, operand);
             break;
           case 'm':
             operand = ExpandImmediate(operand);
             snprintf(tbuf, arraysize(tbuf), "%d [%#x]", operand, operand);
             break;
           case 's':
             snprintf(tbuf, arraysize(tbuf), "s%d", RegStorage::RegNum(operand));
             break;
           case 'S':
             snprintf(tbuf, arraysize(tbuf), "d%d", RegStorage::RegNum(operand));
             break;
           case 'h':
             snprintf(tbuf, arraysize(tbuf), "%04x", operand);
             break;
           case 'M':
           case 'd':
             snprintf(tbuf, arraysize(tbuf), "%d", operand);
             break;
           case 'C':
             operand = RegStorage::RegNum(operand);
             DCHECK_LT(operand, static_cast<int>(
                 sizeof(core_reg_names)/sizeof(core_reg_names[0])));
             snprintf(tbuf, arraysize(tbuf), "%s", core_reg_names[operand]);
             break;
           case 'E':
             snprintf(tbuf, arraysize(tbuf), "%d", operand*4);
             break;
           case 'F':
             snprintf(tbuf, arraysize(tbuf), "%d", operand*2);
             break;
           case 'c':
             strcpy(tbuf, cc_names[operand]);
             break;
           case 't':
             snprintf(tbuf, arraysize(tbuf), "0x%08" PRIxPTR " (L%p)",
                 reinterpret_cast<uintptr_t>(base_addr) + lir->offset + 4 + (operand << 1),
                 lir->target);
             break;
           case 'T':
             snprintf(tbuf, arraysize(tbuf), "%s", PrettyMethod(
                 static_cast<uint32_t>(lir->operands[1]),
                 *reinterpret_cast<const DexFile*>(UnwrapPointer(lir->operands[2]))).c_str());
             break;
           case 'u': {
             int offset_1 = lir->operands[0];
             int offset_2 = NEXT_LIR(lir)->operands[0];
             uintptr_t target =
                 (((reinterpret_cast<uintptr_t>(base_addr) + lir->offset + 4) &
                 ~3) + (offset_1 << 21 >> 9) + (offset_2 << 1)) &
                 0xfffffffc;
             snprintf(tbuf, arraysize(tbuf), "%p", reinterpret_cast<void *>(target));
             break;
          }

           /* Nothing to print for BLX_2 */
           case 'v':
             strcpy(tbuf, "see above");
             break;
           case 'R':
             DecodeRegList(lir->opcode, operand, tbuf, arraysize(tbuf));
             break;
           case 'P':
             DecodeFPCSRegList(operand, 16, tbuf, arraysize(tbuf));
             break;
           case 'Q':
             DecodeFPCSRegList(operand, 0, tbuf, arraysize(tbuf));
             break;
           default:
             strcpy(tbuf, "DecodeError1");
             break;
        }
        buf += tbuf;
      }
    } else {
       buf += *fmt++;
    }
  }
  return buf;
}

void ArmMir2Lir::DumpResourceMask(LIR* arm_lir, const ResourceMask& mask, const char* prefix) {
  char buf[256];
  buf[0] = 0;

  if (mask.Equals(kEncodeAll)) {
    strcpy(buf, "all");
  } else {
    char num[8];
    int i;

    for (i = 0; i < kArmRegEnd; i++) {
      if (mask.HasBit(i)) {
        snprintf(num, arraysize(num), "%d ", i);
        strcat(buf, num);
      }
    }

    if (mask.HasBit(ResourceMask::kCCode)) {
      strcat(buf, "cc ");
    }
    if (mask.HasBit(ResourceMask::kFPStatus)) {
      strcat(buf, "fpcc ");
    }

    /* Memory bits */
    if (arm_lir && (mask.HasBit(ResourceMask::kDalvikReg))) {
      snprintf(buf + strlen(buf), arraysize(buf) - strlen(buf), "dr%d%s",
               DECODE_ALIAS_INFO_REG(arm_lir->flags.alias_info),
               DECODE_ALIAS_INFO_WIDE(arm_lir->flags.alias_info) ? "(+1)" : "");
    }
    if (mask.HasBit(ResourceMask::kLiteral)) {
      strcat(buf, "lit ");
    }

    if (mask.HasBit(ResourceMask::kHeapRef)) {
      strcat(buf, "heap ");
    }
    if (mask.HasBit(ResourceMask::kMustNotAlias)) {
      strcat(buf, "noalias ");
    }
  }
  if (buf[0]) {
    LOG(INFO) << prefix << ": " << buf;
  }
}

bool ArmMir2Lir::IsUnconditionalBranch(LIR* lir) {
  return ((lir->opcode == kThumbBUncond) || (lir->opcode == kThumb2BUncond));
}

RegisterClass ArmMir2Lir::RegClassForFieldLoadStore(OpSize size, bool is_volatile) {
  if (UNLIKELY(is_volatile)) {
    // On arm, atomic 64-bit load/store requires a core register pair.
    // Smaller aligned load/store is atomic for both core and fp registers.
    if (size == k64 || size == kDouble) {
      return kCoreReg;
    }
  }
  return RegClassBySize(size);
}

ArmMir2Lir::ArmMir2Lir(CompilationUnit* cu, MIRGraph* mir_graph, ArenaAllocator* arena)
    : Mir2Lir(cu, mir_graph, arena),
      call_method_insns_(arena->Adapter()) {
  call_method_insns_.reserve(100);
  // Sanity check - make sure encoding map lines up.
  for (int i = 0; i < kArmLast; i++) {
    DCHECK_EQ(ArmMir2Lir::EncodingMap[i].opcode, i)
        << "Encoding order for " << ArmMir2Lir::EncodingMap[i].name
        << " is wrong: expecting " << i << ", seeing "
        << static_cast<int>(ArmMir2Lir::EncodingMap[i].opcode);
  }
}

Mir2Lir* ArmCodeGenerator(CompilationUnit* const cu, MIRGraph* const mir_graph,
                          ArenaAllocator* const arena) {
  return new ArmMir2Lir(cu, mir_graph, arena);
}

void ArmMir2Lir::CompilerInitializeRegAlloc() {
  reg_pool_.reset(new (arena_) RegisterPool(this, arena_, core_regs, empty_pool /* core64 */,
                                            sp_regs, dp_regs,
                                            reserved_regs, empty_pool /* reserved64 */,
                                            core_temps, empty_pool /* core64_temps */,
                                            sp_temps, dp_temps));

  // Target-specific adjustments.

  // Alias single precision floats to appropriate half of overlapping double.
  for (RegisterInfo* info : reg_pool_->sp_regs_) {
    int sp_reg_num = info->GetReg().GetRegNum();
    int dp_reg_num = sp_reg_num >> 1;
    RegStorage dp_reg = RegStorage::Solo64(RegStorage::kFloatingPoint | dp_reg_num);
    RegisterInfo* dp_reg_info = GetRegInfo(dp_reg);
    // Double precision register's master storage should refer to itself.
    DCHECK_EQ(dp_reg_info, dp_reg_info->Master());
    // Redirect single precision's master storage to master.
    info->SetMaster(dp_reg_info);
    // Singles should show a single 32-bit mask bit, at first referring to the low half.
    DCHECK_EQ(info->StorageMask(), RegisterInfo::kLowSingleStorageMask);
    if (sp_reg_num & 1) {
      // For odd singles, change to use the high word of the backing double.
      info->SetStorageMask(RegisterInfo::kHighSingleStorageMask);
    }
  }

#ifdef ARM_R4_SUSPEND_FLAG
  // TODO: re-enable this when we can safely save r4 over the suspension code path.
  bool no_suspend = NO_SUSPEND;  // || !Runtime::Current()->ExplicitSuspendChecks();
  if (no_suspend) {
    GetRegInfo(rs_rARM_SUSPEND)->MarkFree();
  }
#endif

  // Don't start allocating temps at r0/s0/d0 or you may clobber return regs in early-exit methods.
  // TODO: adjust when we roll to hard float calling convention.
  reg_pool_->next_core_reg_ = 2;
  reg_pool_->next_sp_reg_ = 0;
  reg_pool_->next_dp_reg_ = 0;
}

/*
 * TUNING: is true leaf?  Can't just use METHOD_IS_LEAF to determine as some
 * instructions might call out to C/assembly helper functions.  Until
 * machinery is in place, always spill lr.
 */

void ArmMir2Lir::AdjustSpillMask() {
  core_spill_mask_ |= (1 << rs_rARM_LR.GetRegNum());
  num_core_spills_++;
}

/*
 * Mark a callee-save fp register as promoted.  Note that
 * vpush/vpop uses contiguous register lists so we must
 * include any holes in the mask.  Associate holes with
 * Dalvik register INVALID_VREG (0xFFFFU).
 */
void ArmMir2Lir::MarkPreservedSingle(int v_reg, RegStorage reg) {
  DCHECK_GE(reg.GetRegNum(), ARM_FP_CALLEE_SAVE_BASE);
  int adjusted_reg_num = reg.GetRegNum() - ARM_FP_CALLEE_SAVE_BASE;
  // Ensure fp_vmap_table is large enough
  int table_size = fp_vmap_table_.size();
  for (int i = table_size; i < (adjusted_reg_num + 1); i++) {
    fp_vmap_table_.push_back(INVALID_VREG);
  }
  // Add the current mapping
  fp_vmap_table_[adjusted_reg_num] = v_reg;
  // Size of fp_vmap_table is high-water mark, use to set mask
  num_fp_spills_ = fp_vmap_table_.size();
  fp_spill_mask_ = ((1 << num_fp_spills_) - 1) << ARM_FP_CALLEE_SAVE_BASE;
}

void ArmMir2Lir::MarkPreservedDouble(int v_reg, RegStorage reg) {
  // TEMP: perform as 2 singles.
  int reg_num = reg.GetRegNum() << 1;
  RegStorage lo = RegStorage::Solo32(RegStorage::kFloatingPoint | reg_num);
  RegStorage hi = RegStorage::Solo32(RegStorage::kFloatingPoint | reg_num | 1);
  MarkPreservedSingle(v_reg, lo);
  MarkPreservedSingle(v_reg + 1, hi);
}

/* Clobber all regs that might be used by an external C call */
void ArmMir2Lir::ClobberCallerSave() {
  // TODO: rework this - it's gotten even more ugly.
  Clobber(rs_r0);
  Clobber(rs_r1);
  Clobber(rs_r2);
  Clobber(rs_r3);
  Clobber(rs_r12);
  Clobber(rs_r14lr);
  Clobber(rs_fr0);
  Clobber(rs_fr1);
  Clobber(rs_fr2);
  Clobber(rs_fr3);
  Clobber(rs_fr4);
  Clobber(rs_fr5);
  Clobber(rs_fr6);
  Clobber(rs_fr7);
  Clobber(rs_fr8);
  Clobber(rs_fr9);
  Clobber(rs_fr10);
  Clobber(rs_fr11);
  Clobber(rs_fr12);
  Clobber(rs_fr13);
  Clobber(rs_fr14);
  Clobber(rs_fr15);
  Clobber(rs_dr0);
  Clobber(rs_dr1);
  Clobber(rs_dr2);
  Clobber(rs_dr3);
  Clobber(rs_dr4);
  Clobber(rs_dr5);
  Clobber(rs_dr6);
  Clobber(rs_dr7);
}

RegLocation ArmMir2Lir::GetReturnWideAlt() {
  RegLocation res = LocCReturnWide();
  res.reg.SetLowReg(rs_r2.GetReg());
  res.reg.SetHighReg(rs_r3.GetReg());
  Clobber(rs_r2);
  Clobber(rs_r3);
  MarkInUse(rs_r2);
  MarkInUse(rs_r3);
  MarkWide(res.reg);
  return res;
}

RegLocation ArmMir2Lir::GetReturnAlt() {
  RegLocation res = LocCReturn();
  res.reg.SetReg(rs_r1.GetReg());
  Clobber(rs_r1);
  MarkInUse(rs_r1);
  return res;
}

/* To be used when explicitly managing register use */
void ArmMir2Lir::LockCallTemps() {
  LockTemp(rs_r0);
  LockTemp(rs_r1);
  LockTemp(rs_r2);
  LockTemp(rs_r3);
  if (!kArm32QuickCodeUseSoftFloat) {
    LockTemp(rs_fr0);
    LockTemp(rs_fr1);
    LockTemp(rs_fr2);
    LockTemp(rs_fr3);
    LockTemp(rs_fr4);
    LockTemp(rs_fr5);
    LockTemp(rs_fr6);
    LockTemp(rs_fr7);
    LockTemp(rs_fr8);
    LockTemp(rs_fr9);
    LockTemp(rs_fr10);
    LockTemp(rs_fr11);
    LockTemp(rs_fr12);
    LockTemp(rs_fr13);
    LockTemp(rs_fr14);
    LockTemp(rs_fr15);
    LockTemp(rs_dr0);
    LockTemp(rs_dr1);
    LockTemp(rs_dr2);
    LockTemp(rs_dr3);
    LockTemp(rs_dr4);
    LockTemp(rs_dr5);
    LockTemp(rs_dr6);
    LockTemp(rs_dr7);
  }
}

/* To be used when explicitly managing register use */
void ArmMir2Lir::FreeCallTemps() {
  FreeTemp(rs_r0);
  FreeTemp(rs_r1);
  FreeTemp(rs_r2);
  FreeTemp(rs_r3);
<<<<<<< HEAD
  if (!kArm32QuickCodeUseSoftFloat) {
    FreeTemp(rs_fr0);
    FreeTemp(rs_fr1);
    FreeTemp(rs_fr2);
    FreeTemp(rs_fr3);
    FreeTemp(rs_fr4);
    FreeTemp(rs_fr5);
    FreeTemp(rs_fr6);
    FreeTemp(rs_fr7);
    FreeTemp(rs_fr8);
    FreeTemp(rs_fr9);
    FreeTemp(rs_fr10);
    FreeTemp(rs_fr11);
    FreeTemp(rs_fr12);
    FreeTemp(rs_fr13);
    FreeTemp(rs_fr14);
    FreeTemp(rs_fr15);
    FreeTemp(rs_dr0);
    FreeTemp(rs_dr1);
    FreeTemp(rs_dr2);
    FreeTemp(rs_dr3);
    FreeTemp(rs_dr4);
    FreeTemp(rs_dr5);
    FreeTemp(rs_dr6);
    FreeTemp(rs_dr7);
  }
=======
  FreeTemp(TargetReg(kHiddenArg));
>>>>>>> 95b719da
}

RegStorage ArmMir2Lir::LoadHelper(QuickEntrypointEnum trampoline) {
  LoadWordDisp(rs_rARM_SELF, GetThreadOffset<4>(trampoline).Int32Value(), rs_rARM_LR);
  return rs_rARM_LR;
}

LIR* ArmMir2Lir::CheckSuspendUsingLoad() {
  RegStorage tmp = rs_r0;
  Load32Disp(rs_rARM_SELF, Thread::ThreadSuspendTriggerOffset<4>().Int32Value(), tmp);
  LIR* load2 = Load32Disp(tmp, 0, tmp);
  return load2;
}

uint64_t ArmMir2Lir::GetTargetInstFlags(int opcode) {
  DCHECK(!IsPseudoLirOp(opcode));
  return ArmMir2Lir::EncodingMap[opcode].flags;
}

const char* ArmMir2Lir::GetTargetInstName(int opcode) {
  DCHECK(!IsPseudoLirOp(opcode));
  return ArmMir2Lir::EncodingMap[opcode].name;
}

const char* ArmMir2Lir::GetTargetInstFmt(int opcode) {
  DCHECK(!IsPseudoLirOp(opcode));
  return ArmMir2Lir::EncodingMap[opcode].fmt;
}

/*
 * Somewhat messy code here.  We want to allocate a pair of contiguous
 * physical single-precision floating point registers starting with
 * an even numbered reg.  It is possible that the paired s_reg (s_reg+1)
 * has already been allocated - try to fit if possible.  Fail to
 * allocate if we can't meet the requirements for the pair of
 * s_reg<=sX[even] & (s_reg+1)<= sX+1.
 */
// TODO: needs rewrite to support non-backed 64-bit float regs.
RegStorage ArmMir2Lir::AllocPreservedDouble(int s_reg) {
  RegStorage res;
  int v_reg = mir_graph_->SRegToVReg(s_reg);
  int p_map_idx = SRegToPMap(s_reg);
  if (promotion_map_[p_map_idx+1].fp_location == kLocPhysReg) {
    // Upper reg is already allocated.  Can we fit?
    int high_reg = promotion_map_[p_map_idx+1].fp_reg;
    if ((high_reg & 1) == 0) {
      // High reg is even - fail.
      return res;  // Invalid.
    }
    // Is the low reg of the pair free?
    // FIXME: rework.
    RegisterInfo* p = GetRegInfo(RegStorage::FloatSolo32(high_reg - 1));
    if (p->InUse() || p->IsTemp()) {
      // Already allocated or not preserved - fail.
      return res;  // Invalid.
    }
    // OK - good to go.
    res = RegStorage::FloatSolo64(p->GetReg().GetRegNum() >> 1);
    p->MarkInUse();
    MarkPreservedSingle(v_reg, p->GetReg());
  } else {
    /*
     * TODO: until runtime support is in, make sure we avoid promoting the same vreg to
     * different underlying physical registers.
     */
    for (RegisterInfo* info : reg_pool_->dp_regs_) {
      if (!info->IsTemp() && !info->InUse()) {
        res = info->GetReg();
        info->MarkInUse();
        MarkPreservedDouble(v_reg, info->GetReg());
        break;
      }
    }
  }
  if (res.Valid()) {
    RegisterInfo* info = GetRegInfo(res);
    promotion_map_[p_map_idx].fp_location = kLocPhysReg;
    promotion_map_[p_map_idx].fp_reg =
        info->FindMatchingView(RegisterInfo::kLowSingleStorageMask)->GetReg().GetReg();
    promotion_map_[p_map_idx+1].fp_location = kLocPhysReg;
    promotion_map_[p_map_idx+1].fp_reg =
        info->FindMatchingView(RegisterInfo::kHighSingleStorageMask)->GetReg().GetReg();
  }
  return res;
}

// Reserve a callee-save sp single register.
RegStorage ArmMir2Lir::AllocPreservedSingle(int s_reg) {
  RegStorage res;
  for (RegisterInfo* info : reg_pool_->sp_regs_) {
    if (!info->IsTemp() && !info->InUse()) {
      res = info->GetReg();
      int p_map_idx = SRegToPMap(s_reg);
      int v_reg = mir_graph_->SRegToVReg(s_reg);
      GetRegInfo(res)->MarkInUse();
      MarkPreservedSingle(v_reg, res);
      promotion_map_[p_map_idx].fp_location = kLocPhysReg;
      promotion_map_[p_map_idx].fp_reg = res.GetReg();
      break;
    }
  }
  return res;
}

void ArmMir2Lir::InstallLiteralPools() {
  // PC-relative calls to methods.
  patches_.reserve(call_method_insns_.size());
  for (LIR* p : call_method_insns_) {
      DCHECK_EQ(p->opcode, kThumb2Bl);
      uint32_t target_method_idx = p->operands[1];
      const DexFile* target_dex_file =
          reinterpret_cast<const DexFile*>(UnwrapPointer(p->operands[2]));

      patches_.push_back(LinkerPatch::RelativeCodePatch(p->offset,
                                                        target_dex_file, target_method_idx));
  }

  // And do the normal processing.
  Mir2Lir::InstallLiteralPools();
}

RegStorage ArmMir2Lir::InToRegStorageArmMapper::GetNextReg(ShortyArg arg) {
  const RegStorage coreArgMappingToPhysicalReg[] =
      {rs_r1, rs_r2, rs_r3};
  const int coreArgMappingToPhysicalRegSize = arraysize(coreArgMappingToPhysicalReg);
  const RegStorage fpArgMappingToPhysicalReg[] =
      {rs_fr0, rs_fr1, rs_fr2, rs_fr3, rs_fr4, rs_fr5, rs_fr6, rs_fr7,
       rs_fr8, rs_fr9, rs_fr10, rs_fr11, rs_fr12, rs_fr13, rs_fr14, rs_fr15};
  constexpr uint32_t fpArgMappingToPhysicalRegSize = arraysize(fpArgMappingToPhysicalReg);
  static_assert(fpArgMappingToPhysicalRegSize % 2 == 0, "Number of FP Arg regs is not even");

  RegStorage result = RegStorage::InvalidReg();
  // Regard double as long, float as int for kArm32QuickCodeUseSoftFloat.
  if (arg.IsFP() && !kArm32QuickCodeUseSoftFloat) {
    if (arg.IsWide()) {
      cur_fp_double_reg_ = std::max(cur_fp_double_reg_, RoundUp(cur_fp_reg_, 2));
      if (cur_fp_double_reg_ < fpArgMappingToPhysicalRegSize) {
        result = RegStorage::MakeRegPair(fpArgMappingToPhysicalReg[cur_fp_double_reg_],
                                         fpArgMappingToPhysicalReg[cur_fp_double_reg_ + 1]);
        result = As64BitFloatReg(result);
        cur_fp_double_reg_ += 2;
      }
    } else {
      if (cur_fp_reg_ % 2 == 0) {
        cur_fp_reg_ = std::max(cur_fp_double_reg_, cur_fp_reg_);
      }
      if (cur_fp_reg_ < fpArgMappingToPhysicalRegSize) {
        result = fpArgMappingToPhysicalReg[cur_fp_reg_];
        cur_fp_reg_++;
      }
    }
  } else {
    if (cur_core_reg_ < coreArgMappingToPhysicalRegSize) {
      result = coreArgMappingToPhysicalReg[cur_core_reg_++];
      if (arg.IsWide() && cur_core_reg_ < coreArgMappingToPhysicalRegSize) {
        result = RegStorage::MakeRegPair(result, coreArgMappingToPhysicalReg[cur_core_reg_++]);
      }
    }
  }
  return result;
}

int ArmMir2Lir::GenDalvikArgsBulkCopy(CallInfo* info, int first, int count) {
  if (kArm32QuickCodeUseSoftFloat) {
    return Mir2Lir::GenDalvikArgsBulkCopy(info, first, count);
  }
  /*
   * TODO: Improve by adding block copy for large number of arguments.  For now, just
   * copy a Dalvik vreg at a time.
   */
  return count;
}

void ArmMir2Lir::GenMachineSpecificExtendedMethodMIR(BasicBlock* bb, MIR* mir) {
  UNUSED(bb);
  DCHECK(MIR::DecodedInstruction::IsPseudoMirOp(mir->dalvikInsn.opcode));
  RegLocation rl_src[3];
  RegLocation rl_dest = mir_graph_->GetBadLoc();
  rl_src[0] = rl_src[1] = rl_src[2] = mir_graph_->GetBadLoc();
  switch (static_cast<ExtendedMIROpcode>(mir->dalvikInsn.opcode)) {
    case kMirOpMaddInt:
      rl_dest = mir_graph_->GetDest(mir);
      rl_src[0] = mir_graph_->GetSrc(mir, 0);
      rl_src[1] = mir_graph_->GetSrc(mir, 1);
      rl_src[2]= mir_graph_->GetSrc(mir, 2);
      GenMaddMsubInt(rl_dest, rl_src[0], rl_src[1], rl_src[2], false);
      break;
    case kMirOpMsubInt:
      rl_dest = mir_graph_->GetDest(mir);
      rl_src[0] = mir_graph_->GetSrc(mir, 0);
      rl_src[1] = mir_graph_->GetSrc(mir, 1);
      rl_src[2]= mir_graph_->GetSrc(mir, 2);
      GenMaddMsubInt(rl_dest, rl_src[0], rl_src[1], rl_src[2], true);
      break;
    default:
      LOG(FATAL) << "Unexpected opcode: " << mir->dalvikInsn.opcode;
  }
}

}  // namespace art<|MERGE_RESOLUTION|>--- conflicted
+++ resolved
@@ -749,7 +749,7 @@
   FreeTemp(rs_r1);
   FreeTemp(rs_r2);
   FreeTemp(rs_r3);
-<<<<<<< HEAD
+  FreeTemp(TargetReg(kHiddenArg));
   if (!kArm32QuickCodeUseSoftFloat) {
     FreeTemp(rs_fr0);
     FreeTemp(rs_fr1);
@@ -776,9 +776,6 @@
     FreeTemp(rs_dr6);
     FreeTemp(rs_dr7);
   }
-=======
-  FreeTemp(TargetReg(kHiddenArg));
->>>>>>> 95b719da
 }
 
 RegStorage ArmMir2Lir::LoadHelper(QuickEntrypointEnum trampoline) {
