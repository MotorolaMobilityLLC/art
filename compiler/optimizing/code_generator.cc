--- conflicted
+++ resolved
@@ -41,11 +41,7 @@
     MarkNotLeaf();
   }
   ComputeFrameSize(GetGraph()->GetMaximumNumberOfOutVRegs()
-<<<<<<< HEAD
-                   + GetGraph()->GetNumberOfVRegs()
-=======
                    + GetGraph()->GetNumberOfLocalVRegs()
->>>>>>> 096c8ad3
                    + GetGraph()->GetNumberOfTemporaries()
                    + 1 /* filler */);
   GenerateFrameEntry();
