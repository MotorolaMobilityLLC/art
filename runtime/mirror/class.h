--- conflicted
+++ resolved
@@ -522,13 +522,8 @@
   // The size of java.lang.Class.class.
   static uint32_t ClassClassSize(size_t pointer_size) {
     // The number of vtable entries in java.lang.Class.
-<<<<<<< HEAD
-    uint32_t vtable_entries = Object::kVTableLength + 65;
-    return ComputeClassSize(true, vtable_entries, 0, 0, 0, 1, 0, pointer_size);
-=======
     uint32_t vtable_entries = Object::kVTableLength + 68;
-    return ComputeClassSize(true, vtable_entries, 3, 1, 0);
->>>>>>> 4dfd1df0
+    return ComputeClassSize(true, vtable_entries, 0, 0, 3, 1, 0, pointer_size);
   }
 
   // The size of a java.lang.Class representing a primitive such as int.class.
@@ -1174,7 +1169,6 @@
 
   void CheckObjectAlloc() SHARED_LOCKS_REQUIRED(Locks::mutator_lock_);
 
-<<<<<<< HEAD
   // Unchecked editions is for root visiting.
   ArtField* GetSFieldsUnchecked() SHARED_LOCKS_REQUIRED(Locks::mutator_lock_);
   ArtField* GetIFieldsUnchecked() SHARED_LOCKS_REQUIRED(Locks::mutator_lock_);
@@ -1187,12 +1181,9 @@
   static MemberOffset EmbeddedImTableOffset(size_t pointer_size);
   static MemberOffset EmbeddedVTableOffset(size_t pointer_size);
 
+  HeapReference<Object> annotation_type_;
+
   // Defining class loader, or null for the "bootstrap" system loader.
-=======
-  HeapReference<Object> annotation_type_;
-
-  // defining class loader, or NULL for the "bootstrap" system loader
->>>>>>> 4dfd1df0
   HeapReference<ClassLoader> class_loader_;
 
   // For array classes, the component class object for instanceof/checkcast
@@ -1234,10 +1225,6 @@
   // virtual_ methods_ for miranda methods.
   HeapReference<PointerArray> vtable_;
 
-  // Access flags; low 16 bits are defined by VM spec.
-  // Note: Shuffled back.
-  uint32_t access_flags_;
-
   // static, private, and <init> methods. Pointer to an ArtMethod array.
   uint64_t direct_methods_;
 
@@ -1257,6 +1244,11 @@
   // Virtual methods defined in this class; invoked through vtable. Pointer to an ArtMethod array.
   uint64_t virtual_methods_;
 
+
+  // Access flags; low 16 bits are defined by VM spec.
+  // Note: Shuffled back.
+  uint32_t access_flags_;
+
   // Total size of the Class instance; used when allocating storage on gc heap.
   // See also object_size_.
   uint32_t class_size_;
